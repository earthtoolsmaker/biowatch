--- conflicted
+++ resolved
@@ -987,17 +987,10 @@
 }
 
 /**
-<<<<<<< HEAD
  * Get all bounding boxes for a specific media file with model provenance
  * @param {string} dbPath - Path to the SQLite database
  * @param {string} mediaID - The media ID to get bboxes for
  * @returns {Promise<Array>} - Array of observations with bbox data and model info
-=======
- * Get all bounding boxes for a specific media file
- * @param {string} dbPath - Path to the SQLite database
- * @param {string} mediaID - The media ID to get bboxes for
- * @returns {Promise<Array>} - Array of observations with bbox data
->>>>>>> 731caae3
  */
 export async function getMediaBboxes(dbPath, mediaID) {
   const startTime = Date.now()
@@ -1010,7 +1003,6 @@
 
     const query = `
       SELECT
-<<<<<<< HEAD
         o.observationID,
         o.scientificName,
         o.confidence,
@@ -1029,19 +1021,6 @@
       WHERE o.mediaID = ?
       AND o.bboxX IS NOT NULL
       ORDER BY o.confidence DESC
-=======
-        observationID,
-        scientificName,
-        confidence,
-        bboxX,
-        bboxY,
-        bboxWidth,
-        bboxHeight
-      FROM observations
-      WHERE mediaID = ?
-      AND bboxX IS NOT NULL
-      ORDER BY confidence DESC
->>>>>>> 731caae3
     `
 
     const rows = await executeRawQuery(studyId, dbPath, query, [mediaID])
@@ -1053,7 +1032,6 @@
     log.error(`Error querying media bboxes: ${error.message}`)
     throw error
   }
-<<<<<<< HEAD
 }
 
 /**
@@ -1122,6 +1100,4 @@
     log.error(`Error querying media predictions: ${error.message}`)
     throw error
   }
-=======
->>>>>>> 731caae3
 }