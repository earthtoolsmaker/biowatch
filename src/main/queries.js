import {
  getDrizzleDb,
  deployments,
  media,
  observations,
  getStudyDatabase,
  executeRawQuery
} from './db/index.js'
import { eq, and, desc, count, sql, isNotNull, ne } from 'drizzle-orm'
import log from 'electron-log'

/**
 * Get species distribution from the database using Drizzle ORM
 * @param {string} dbPath - Path to the SQLite database
 * @returns {Promise<Array>} - Species distribution data
 */
export async function getSpeciesDistribution(dbPath) {
  const startTime = Date.now()
  log.info(`Querying species distribution from: ${dbPath}`)

  try {
    // Extract study ID from path
    const pathParts = dbPath.split('/')
    const studyId = pathParts[pathParts.length - 2] || 'unknown'

    const db = await getDrizzleDb(studyId, dbPath)

    const result = await db
      .select({
        scientificName: observations.scientificName,
        count: count(observations.observationID).as('count')
      })
      .from(observations)
      .where(
        and(
          isNotNull(observations.scientificName),
          ne(observations.scientificName, ''),
          sql`(${observations.observationType} IS NULL OR ${observations.observationType} != 'blank')`
        )
      )
      .groupBy(observations.scientificName)
      .orderBy(desc(count(observations.observationID)))

    const elapsedTime = Date.now() - startTime
    log.info(`Retrieved species distribution: ${result.length} species found in ${elapsedTime}ms`)

    return result
  } catch (error) {
    log.error(`Error querying species distribution: ${error.message}`)
    throw error
  }
}

/**
 * Get deployment information from the database using Drizzle ORM
 * @param {string} dbPath - Path to the SQLite database
 * @returns {Promise<Array>} - Deployment data with one row per location
 */
export async function getDeployments(dbPath) {
  const startTime = Date.now()
  log.info(`Querying deployments from: ${dbPath}`)

  try {
    // Extract study ID from path
    const pathParts = dbPath.split('/')
    const studyId = pathParts[pathParts.length - 2] || 'unknown'

    const db = await getDrizzleDb(studyId, dbPath)

    // Use raw SQL for complex GROUP BY query that's hard to express in Drizzle
    const result = await db.all(sql`
      SELECT DISTINCT
        locationID,
        locationName,
        deploymentID,
        deploymentStart,
        deploymentEnd,
        longitude,
        latitude
      FROM (
        SELECT
          locationName,
          locationID,
          deploymentID,
          deploymentStart,
          deploymentEnd,
          longitude,
          latitude
        FROM deployments
        ORDER BY locationID, deploymentStart DESC
      )
      GROUP BY locationID
    `)

    const elapsedTime = Date.now() - startTime
    log.info(`Retrieved distinct deployments: ${result.length} locations found in ${elapsedTime}ms`)

    return result
  } catch (error) {
    log.error(`Error querying deployments: ${error.message}`)
    throw error
  }
}

/**
 * Get activity data (observation counts) per location over time periods
 * @param {string} dbPath - Path to the SQLite database
 * @returns {Promise<Object>} - Activity data with periods and counts per location
 */
export async function getLocationsActivity(dbPath) {
  const startTime = Date.now()
  log.info(`Querying location activity from: ${dbPath}`)

  try {
    // Extract study ID from path
    const pathParts = dbPath.split('/')
    const studyId = pathParts[pathParts.length - 2] || 'unknown'

    const db = await getDrizzleDb(studyId, dbPath)

    // First get the total date range to calculate period size
    const dateRange = await db
      .select({
        minDate: sql`MIN(${deployments.deploymentStart})`.as('minDate'),
        maxDate: sql`MAX(${deployments.deploymentEnd})`.as('maxDate')
      })
      .from(deployments)
      .get()

    if (!dateRange) {
      throw new Error('No deployment date range found')
    }

    // Get all locations
    const locations = await db
      .selectDistinct({
        locationID: deployments.locationID,
        locationName: deployments.locationName,
        longitude: deployments.longitude,
        latitude: deployments.latitude
      })
      .from(deployments)

    // Get all observations with their location IDs and event start times
    const observationData = await db
      .select({
        locationID: deployments.locationID,
        eventID: observations.eventID,
        eventStart: observations.eventStart
      })
      .from(observations)
      .innerJoin(deployments, eq(observations.deploymentID, deployments.deploymentID))

    // Process the data in JavaScript
    const minDate = new Date(dateRange.minDate)
    const maxDate = new Date(dateRange.maxDate)
    const totalDays = (maxDate - minDate) / (1000 * 60 * 60 * 24)
    const periodDays = Math.ceil(totalDays / 20)

    // Generate periods
    const periods = []
    let currentStart = new Date(minDate)

    while (currentStart < maxDate) {
      const periodEnd = new Date(currentStart)
      periodEnd.setDate(periodEnd.getDate() + periodDays)

      periods.push({
        start: currentStart.toISOString(),
        end: periodEnd.toISOString()
      })

      currentStart = new Date(periodEnd)
    }

    // Create location map
    const locationMap = new Map()
    locations.forEach((location) => {
      locationMap.set(location.locationID, {
        locationID: location.locationID,
        locationName: location.locationName,
        longitude: location.longitude,
        latitude: location.latitude,
        periods: periods.map((period) => ({
          start: period.start,
          end: period.end,
          count: 0
        }))
      })
    })

    // Count observations per location per period
    const allCounts = []

    observationData.forEach((obs) => {
      const location = locationMap.get(obs.locationID)
      if (!location) return

      const obsDate = new Date(obs.eventStart)

      for (let i = 0; i < periods.length; i++) {
        const periodStart = new Date(periods[i].start)
        const periodEnd = new Date(periods[i].end)

        if (obsDate >= periodStart && obsDate < periodEnd) {
          location.periods[i].count++
          break
        }
      }
    })

    // Collect all non-zero counts for percentile calculation
    locationMap.forEach((location) => {
      location.periods.forEach((period) => {
        if (period.count > 0) {
          allCounts.push(period.count)
        }
      })
    })

    // Sort counts for percentile calculations
    allCounts.sort((a, b) => a - b)

    // Calculate 95th percentile of period counts
    const percentile95Index = Math.floor(allCounts.length * 0.95)
    const percentile90Count = allCounts[percentile95Index] || 1

    const result = {
      startDate: dateRange.minDate,
      endDate: dateRange.maxDate,
      percentile90Count,
      locations: Array.from(locationMap.values())
    }

    const elapsedTime = Date.now() - startTime
    log.info(
      `Retrieved location activity data for ${result.locations.length} locations in ${elapsedTime}ms`
    )
    return result
  } catch (error) {
    log.error(`Error querying location activity: ${error.message}`)
    throw error
  }
}

/**
 * Get daily timeseries data for specific species
 * @param {string} dbPath - Path to the SQLite database
 * @param {Array<string>} speciesNames - List of scientific names to include
 * @returns {Promise<Object>} - Timeseries data for specified species
 */
export async function getSpeciesTimeseries(dbPath, speciesNames = []) {
<<<<<<< HEAD
  return new Promise((resolve, reject) => {
    const startTime = Date.now()
    log.info(`Querying species timeseries from: ${dbPath} for specific species`)
    log.info(`Selected species: ${speciesNames.join(', ')}`)

    // Open the database
    const db = new sqlite3.Database(dbPath, sqlite3.OPEN_READONLY, (err) => {
      if (err) {
        log.error(`Error opening database: ${err.message}`)
        return reject(err)
      }

      // Prepare IN clause for selected species if provided
      let speciesFilter = ''

      if (speciesNames && speciesNames.length > 0) {
        const quotedSpecies = speciesNames.map((name) => `'${name.replace(/'/g, "''")}'`).join(',')
        speciesFilter = `AND scientificName IN (${quotedSpecies})`
      }
=======
  const startTime = Date.now()
  log.info(`Querying species timeseries from: ${dbPath} for specific species`)
  log.info(`Selected species: ${speciesNames.join(', ')}`)

  try {
    // Extract study ID from path
    const pathParts = dbPath.split('/')
    const studyId = pathParts[pathParts.length - 2] || 'unknown'

    const db = await getDrizzleDb(studyId, dbPath)

    // Prepare species filter for the complex CTE query
    let speciesFilter = ''
    if (speciesNames && speciesNames.length > 0) {
      const quotedSpecies = speciesNames.map((name) => `'${name.replace(/'/g, "''")}'`).join(',')
      speciesFilter = `AND scientificName IN (${quotedSpecies})`
    }
>>>>>>> 9a1b4622

    // Use raw SQL for complex CTE query that's difficult to express in Drizzle
    const timeseriesQuery = `
      WITH date_range AS (
        SELECT
          date(min(substr(eventStart, 1, 10)), 'weekday 0') AS start_week,
          date(max(substr(eventStart, 1, 10)), 'weekday 0') AS end_week
        FROM observations
        WHERE substr(eventStart, 1, 4) > '1970'
      ),
      weeks(week_start) AS (
        SELECT start_week FROM date_range
        UNION ALL
        SELECT date(week_start, '+7 days')
        FROM weeks, date_range
        WHERE week_start < end_week
      ),
      species_list AS (
        SELECT
          scientificName,
          COUNT(*) as count
        FROM observations
        WHERE scientificName IS NOT NULL AND scientificName != ''
        ${speciesFilter}
        GROUP BY scientificName
      ),
      week_species_combinations AS (
        SELECT
          weeks.week_start,
          species_list.scientificName
        FROM weeks
        CROSS JOIN species_list
      ),
      weekly_counts AS (
        SELECT
          date(substr(eventStart, 1, 10), 'weekday 0') as observation_week,
          scientificName,
          COUNT(*) as count
        FROM observations
        WHERE scientificName IS NOT NULL AND scientificName != ''
        ${speciesFilter}
        GROUP BY observation_week, scientificName
      )
      SELECT
        wsc.week_start as date,
        wsc.scientificName,
        COALESCE(wc.count, 0) as count,
        sl.count as total_count
      FROM week_species_combinations wsc
      LEFT JOIN weekly_counts wc ON wsc.week_start = wc.observation_week
        AND wsc.scientificName = wc.scientificName
      JOIN species_list sl ON wsc.scientificName = sl.scientificName
      ORDER BY wsc.week_start ASC, wsc.scientificName
    `

    const timeseries = await executeRawQuery(studyId, dbPath, timeseriesQuery)

    // Process the SQL results into the expected format
    const processedData = processTimeseriesDataFromSql(timeseries)

    // Extract species metadata from the timeseries data
    const speciesMap = new Map()
    timeseries.forEach((row) => {
      if (!speciesMap.has(row.scientificName)) {
        speciesMap.set(row.scientificName, {
          scientificName: row.scientificName,
          count: row.total_count
        })
      }
    })

    // Convert the map to an array and sort by count descending
    const speciesData = Array.from(speciesMap.values()).sort((a, b) => b.count - a.count)

    const elapsedTime = Date.now() - startTime
    log.info(
      `Retrieved timeseries data: ${processedData.length} weeks for ${speciesData.length} species in ${elapsedTime}ms`
    )
    return {
      allSpecies: speciesData,
      timeseries: processedData
    }
  } catch (error) {
    log.error(`Error querying timeseries: ${error.message}`)
    throw error
  }
}

/**
 * Get species geolocation data for heatmap visualization
 * @param {string} dbPath - Path to the SQLite database
 * @param {Array<string>} species - List of scientific names to include
 * @param {string} startDate - ISO date string for range start
 * @param {string} endDate - ISO date string for range end
 * @param {number} startHour - Starting hour of day (0-24)
 * @param {number} endHour - Ending hour of day (0-24)
 * @returns {Promise<Object>} - Species geolocation data for heatmap
 */
export async function getSpeciesHeatmapData(
  dbPath,
  species,
  startDate,
  endDate,
  startHour = 0,
  endHour = 24
) {
  const startTime = Date.now()
  log.info(`Querying species heatmap data from: ${dbPath}`)
  log.info(`Date range: ${startDate} to ${endDate}`)
  log.info(`Time range: ${startHour} to ${endHour} hours`)
  log.info(`Species: ${species.join(', ')}`)

  try {
    // Extract study ID from path
    const pathParts = dbPath.split('/')
    const studyId = pathParts[pathParts.length - 2] || 'unknown'

    const db = await getDrizzleDb(studyId, dbPath)

    // Extract species names for the IN clause with proper escaping
    const speciesNames = species.map((s) => `'${s.replace(/'/g, "''")}'`).join(',')

    // Time of day query condition
    let timeCondition = ''
    if (startHour < endHour) {
      // Simple range (e.g., 8:00 to 17:00)
      timeCondition = `
        AND CAST(strftime('%H', o.eventStart) AS INTEGER) >= ${startHour}
        AND CAST(strftime('%H', o.eventStart) AS INTEGER) < ${endHour}
      `
    } else if (startHour > endHour) {
      // Wrapping range (e.g., 22:00 to 6:00)
      timeCondition = `
        AND CAST(strftime('%H', o.eventStart) AS INTEGER) >= ${startHour}
        OR CAST(strftime('%H', o.eventStart) AS INTEGER) < ${endHour}
      `
    }
    // If startHour equals endHour, we include all hours (full day)

    // Use raw SQL for complex time filtering that's easier to express in SQL
    const query = `
      SELECT
        d.locationName,
        d.latitude,
        d.longitude,
        o.scientificName,
        COUNT(*) as count
      FROM observations o
      JOIN deployments d ON o.deploymentID = d.deploymentID
      WHERE
        o.scientificName IN (${speciesNames})
        AND o.eventStart >= ?
        AND o.eventStart <= ?
        AND d.latitude IS NOT NULL
        AND d.longitude IS NOT NULL
        ${timeCondition}
      GROUP BY d.latitude, d.longitude, o.scientificName
      ORDER BY count DESC
    `

    const rows = await executeRawQuery(studyId, dbPath, query, [startDate, endDate])

    // Process the data to create species-specific datasets
    const speciesData = {}
    species.forEach((s) => {
      speciesData[s] = []
    })

    rows.forEach((row) => {
      if (speciesData[row.scientificName]) {
        speciesData[row.scientificName].push({
          lat: parseFloat(row.latitude), // Convert to number here
          lng: parseFloat(row.longitude), // Convert to number here
          count: row.count,
          locationName: row.locationName
        })
      }
    })

    const elapsedTime = Date.now() - startTime
    log.info(`Retrieved heatmap data: ${rows.length} location points in ${elapsedTime}ms`)
    return speciesData
  } catch (error) {
    log.error(`Error querying species heatmap data: ${error.message}`)
    throw error
  }
}

/**
 * Get media files from the database that have animal observations with optional filtering
 * @param {string} dbPath - Path to the SQLite database
 * @param {Object} options - Query options
 * @param {number} options.limit - Maximum number of media files to return
 * @param {number} options.offset - Number of records to skip for pagination
 * @param {Array<string>} options.species - List of species to filter by (optional)
 * @param {Object} options.dateRange - Date range to filter by (optional)
 * @param {string} options.dateRange.start - Start date (ISO string)
 * @param {string} options.dateRange.end - End date (ISO string)
 * @param {Object} options.timeRange - Time of day range to filter by (optional)
 * @param {number} options.timeRange.start - Start hour (0-23)
 * @param {number} options.timeRange.end - End hour (0-23)
 * @returns {Promise<Array>} - Media files matching the criteria
 */
export async function getMedia(dbPath, options = {}) {
  const { limit = 10, offset = 0, species = [], dateRange = {}, timeRange = {} } = options

  const startTime = Date.now()
  log.info(`Querying media files from: ${dbPath} with filtering options`)
  log.info(`Pagination: limit ${limit}, offset ${offset}`)

  if (species.length > 0) {
    log.info(`Species filter: ${species.join(', ')}`)
  }

  if (dateRange.start && dateRange.end) {
    log.info(`Date range: ${typeof dateRange.start} to ${dateRange.end}`)
  }

  if (timeRange.start !== undefined && timeRange.end !== undefined) {
    log.info(`Time range: ${timeRange.start}:00 to ${timeRange.end}:00`)
  }

  try {
    // Extract study ID from path
    const pathParts = dbPath.split('/')
    const studyId = pathParts[pathParts.length - 2] || 'unknown'

    const db = await getDrizzleDb(studyId, dbPath)

    // Build the query with optional filters using raw SQL for complex filtering
    let query = `
      SELECT DISTINCT
        m.mediaID,
        m.filePath,
        m.fileName,
        m.timestamp,
        m.deploymentID,
        o.scientificName
      FROM media m
      JOIN observations o ON m.timestamp = o.eventStart
      WHERE o.scientificName IS NOT NULL
        AND o.scientificName != ''
    `

    const queryParams = []

    // Add species filter if provided
    if (species.length > 0) {
      const placeholders = species.map(() => '?').join(',')
      query += ` AND o.scientificName IN (${placeholders})`
      queryParams.push(...species)
    }

    // Add date range filter if provided
    if (dateRange.start && dateRange.end) {
      // Format Date objects to ISO strings if they're not already
      const startDate =
        dateRange.start instanceof Date ? dateRange.start.toISOString() : dateRange.start
      const endDate = dateRange.end instanceof Date ? dateRange.end.toISOString() : dateRange.end

      log.info(`Formatted date range: ${startDate} to ${endDate}`)

      query += ` AND m.timestamp >= ? AND m.timestamp <= ?`
      queryParams.push(startDate, endDate)
    }

    // Add time of day filter if provided
    if (timeRange.start !== undefined && timeRange.end !== undefined) {
      if (timeRange.start < timeRange.end) {
        // Simple range (e.g., 8:00 to 17:00)
        query += ` AND CAST(strftime('%H', m.timestamp) AS INTEGER) >= ?
                   AND CAST(strftime('%H', m.timestamp) AS INTEGER) < ?`
        queryParams.push(timeRange.start, timeRange.end)
      } else if (timeRange.start > timeRange.end) {
        // Wrapping range (e.g., 22:00 to 6:00)
        query += ` AND (CAST(strftime('%H', m.timestamp) AS INTEGER) >= ?
                   OR CAST(strftime('%H', m.timestamp) AS INTEGER) < ?)`
        queryParams.push(timeRange.start, timeRange.end)
      }
    }

    // Add ordering and limit with offset for pagination
    query += `
      ORDER BY m.timestamp DESC
      LIMIT ? OFFSET ?
    `
    queryParams.push(limit, offset)

    // Use the executeRawQuery helper for complex parameterized queries
    const rows = await executeRawQuery(studyId, dbPath, query, queryParams)

    const elapsedTime = Date.now() - startTime
    log.info(
      `Retrieved ${rows.length} media files matching criteria (offset: ${offset}) in ${elapsedTime}ms`
    )
    return rows
  } catch (error) {
    log.error(`Error querying media with observations: ${error.message}`)
    throw error
  }
}

/**
 * Get hourly activity data for species
 * @param {string} dbPath - Path to the SQLite database
 * @param {Array<string>} species - List of scientific names to include
 * @param {string} startDate - ISO date string for range start
 * @param {string} endDate - ISO date string for range end
 * @returns {Promise<Object>} - Hourly activity data for specified species
 */
export async function getSpeciesDailyActivity(dbPath, species, startDate, endDate) {
  const startTime = Date.now()
  log.info(`Querying species daily activity from: ${dbPath}`)
  log.info(`Date range: ${startDate} to ${endDate}`)
  log.info(`Species: ${species.join(', ')}`)

  try {
    // Extract study ID from path
    const pathParts = dbPath.split('/')
    const studyId = pathParts[pathParts.length - 2] || 'unknown'

    const db = await getDrizzleDb(studyId, dbPath)

    // Extract species names for the IN clause with proper escaping
    const speciesNames = species.map((s) => `'${s.replace(/'/g, "''")}'`).join(',')

    // Use raw SQL for hour extraction which is easier in SQL
    const query = `
      SELECT
        CAST(strftime('%H', eventStart) AS INTEGER) as hour,
        scientificName,
        COUNT(*) as count
      FROM observations
      WHERE
        scientificName IN (${speciesNames})
        AND eventStart >= ?
        AND eventStart <= ?
      GROUP BY hour, scientificName
      ORDER BY hour, scientificName
    `

    const rows = await executeRawQuery(studyId, dbPath, query, [startDate, endDate])

    // Process the data to create species-specific hourly patterns
    const hourlyData = Array(24)
      .fill()
      .map((_, i) => ({
        hour: i,
        // Initialize with 0 for each species
        ...Object.fromEntries(species.map((s) => [s, 0]))
      }))

    // Fill in the actual data from the query results
    rows.forEach((row) => {
      hourlyData[row.hour][row.scientificName] = row.count
    })

    const elapsedTime = Date.now() - startTime
    log.info(
      `Retrieved daily activity data: ${rows.length} hour/species combinations in ${elapsedTime}ms`
    )
    return hourlyData
  } catch (error) {
    log.error(`Error querying species daily activity data: ${error.message}`)
    throw error
  }
}

// Helper function to process timeseries data from SQL query
function processTimeseriesDataFromSql(rawData) {
  const resultMap = new Map()

  // Group by date and collect counts for each species
  rawData.forEach((entry) => {
    if (!resultMap.has(entry.date)) {
      resultMap.set(entry.date, {})
    }
    const dateEntry = resultMap.get(entry.date)
    dateEntry[entry.scientificName] = entry.count
  })

  // Convert map to array format
  return Array.from(resultMap.entries())
    .map(([date, speciesCounts]) => ({
      date,
      ...speciesCounts
    }))
    .sort((a, b) => a.date.localeCompare(b.date))
}

/**
 * Create and initialize a new database for an image directory
 * @param {string} dbPath - Path for the new SQLite database
 * @returns {Promise<Object>} - Database manager instance
 */
export async function createImageDirectoryDatabase(dbPath) {
  log.info(`Creating new database at: ${dbPath}`)

  try {
    // Extract study ID from path
    const pathParts = dbPath.split('/')
    const studyId = pathParts[pathParts.length - 2] || 'unknown'

    // Use the Drizzle database manager which will create the database and run migrations
    const manager = await getStudyDatabase(studyId, dbPath)

    log.info(`Successfully created database for study ${studyId} at: ${dbPath}`)
    return manager
  } catch (error) {
    log.error(`Error creating database: ${error.message}`)
    throw error
  }
}

/**
 * Insert deployment data into the database
 * @param {Object} manager - Database manager instance
 * @param {Array} deploymentsData - Array of deployment objects
 * @returns {Promise<void>}
 */
export async function insertDeployments(manager, deploymentsData) {
  log.info(`Inserting ${Object.keys(deploymentsData).length} deployments into database`)

  try {
    const db = manager.getDb()

    manager.transaction(() => {
      for (const depKey of Object.keys(deploymentsData)) {
        const dep = deploymentsData[depKey]
        db.insert(deployments).values({
          deploymentID: dep.deploymentID,
          locationID: dep.locationID,
          locationName: dep.locationName,
          deploymentStart: dep.deploymentStart ? dep.deploymentStart.toISO() : null,
          deploymentEnd: dep.deploymentEnd ? dep.deploymentEnd.toISO() : null,
          latitude: dep.latitude,
          longitude: dep.longitude
        }).run()
      }
    })

    log.info(`Successfully inserted ${Object.keys(deploymentsData).length} deployments`)
  } catch (error) {
    log.error(`Error inserting deployments: ${error.message}`)
    throw error
  }
}

/**
 * Insert media data into the database
 * @param {Object} manager - Database manager instance
 * @param {Array} mediaData - Array of media objects
 * @returns {Promise<void>}
 */
export async function insertMedia(manager, mediaData) {
  log.info(`Inserting ${Object.keys(mediaData).length} media items into database`)

  try {
    const db = manager.getDb()

    manager.transaction(() => {
      let count = 0
      for (const mediaPath of Object.keys(mediaData)) {
        const item = mediaData[mediaPath]
        db.insert(media).values({
          mediaID: item.mediaID,
          deploymentID: item.deploymentID,
          timestamp: item.timestamp ? item.timestamp.toISO() : null,
          filePath: item.filePath,
          fileName: item.fileName
        }).run()

        count++
        if (count % 1000 === 0) {
          log.info(`Inserted ${count}/${Object.keys(mediaData).length} media items`)
        }
      }
    })

    log.info(`Successfully inserted ${Object.keys(mediaData).length} media items`)
  } catch (error) {
    log.error(`Error inserting media: ${error.message}`)
    throw error
  }
}

/**
 * Insert observations data into the database
 * @param {Object} manager - Database manager instance
 * @param {Array} observationsData - Array of observation objects
 * @returns {Promise<void>}
 */
export async function insertObservations(manager, observationsData) {
  log.info(`Inserting ${observationsData.length} observations into database`)

  try {
    const db = manager.getDb()

    manager.transaction(() => {
      let count = 0
      for (const observation of observationsData) {
        db.insert(observations).values({
          observationID: observation.observationID,
          mediaID: observation.mediaID,
          deploymentID: observation.deploymentID,
          eventID: observation.eventID,
          eventStart: observation.eventStart ? observation.eventStart.toISO() : null,
          eventEnd: observation.eventEnd ? observation.eventEnd.toISO() : null,
          scientificName: observation.scientificName,
          commonName: observation.commonName,
          confidence: observation.confidence !== undefined ? observation.confidence : null,
          count: observation.count !== undefined ? observation.count : null,
          prediction: observation.prediction || null
        }).run()

        count++
        if (count % 1000 === 0) {
          log.info(`Inserted ${count}/${observationsData.length} observations`)
        }
      }
    })

    log.info(`Successfully inserted ${observationsData.length} observations`)
  } catch (error) {
    log.error(`Error inserting observations: ${error.message}`)
    throw error
  }
}

/**
 * Get activity data (observation counts) per deployment over time periods
 * @param {string} dbPath - Path to the SQLite database
 * @returns {Promise<Object>} - Activity data with periods and counts per deployment
 */
export async function getDeploymentsActivity(dbPath) {
  const startTime = Date.now()
  log.info(`Querying deployment activity from: ${dbPath}`)

  try {
    // Extract study ID from path
    const pathParts = dbPath.split('/')
    const studyId = pathParts[pathParts.length - 2] || 'unknown'

    const db = await getDrizzleDb(studyId, dbPath)

    // First get the total date range to calculate period size
    const dateRange = await db
      .select({
        minDate: sql`MIN(${deployments.deploymentStart})`.as('minDate'),
        maxDate: sql`MAX(${deployments.deploymentEnd})`.as('maxDate')
      })
      .from(deployments)
      .get()

    if (!dateRange) {
      throw new Error('No deployment date range found')
    }

    // Get all deployments
    const deploymentsData = await db
      .selectDistinct({
        deploymentID: deployments.deploymentID,
        locationName: deployments.locationName,
        locationID: deployments.locationID,
        deploymentStart: deployments.deploymentStart,
        deploymentEnd: deployments.deploymentEnd,
        latitude: deployments.latitude,
        longitude: deployments.longitude
      })
      .from(deployments)

    // Get all observations with their deployment IDs and event start times
    const observationData = await db
      .select({
        deploymentID: observations.deploymentID,
        eventID: observations.eventID,
        eventStart: observations.eventStart
      })
      .from(observations)

    // Process the data in JavaScript
    const minDate = new Date(dateRange.minDate)
    const maxDate = new Date(dateRange.maxDate)
    const totalDays = (maxDate - minDate) / (1000 * 60 * 60 * 24)
    const periodDays = Math.ceil(totalDays / 20)

    // Generate periods
    const periods = []
    let currentStart = new Date(minDate)

    while (currentStart < maxDate) {
      const periodEnd = new Date(currentStart)
      periodEnd.setDate(periodEnd.getDate() + periodDays)

      periods.push({
        start: currentStart.toISOString(),
        end: periodEnd.toISOString()
      })

      currentStart = new Date(periodEnd)
    }

    // Create deployment map
    const deploymentMap = new Map()
    deploymentsData.forEach((deployment) => {
      deploymentMap.set(deployment.deploymentID, {
        deploymentID: deployment.deploymentID,
        locationName: deployment.locationName,
        locationID: deployment.locationID,
        deploymentStart: deployment.deploymentStart,
        deploymentEnd: deployment.deploymentEnd,
        latitude: deployment.latitude,
        longitude: deployment.longitude,
        periods: periods.map((period) => ({
          start: period.start,
          end: period.end,
          count: 0
        }))
      })
    })

    // Count observations per deployment per period
    const allCounts = []

    observationData.forEach((obs) => {
      const deployment = deploymentMap.get(obs.deploymentID)
      if (!deployment) return

      const obsDate = new Date(obs.eventStart)

      for (let i = 0; i < periods.length; i++) {
        const periodStart = new Date(periods[i].start)
        const periodEnd = new Date(periods[i].end)

        if (obsDate >= periodStart && obsDate < periodEnd) {
          deployment.periods[i].count++
          break
        }
      }
    })

    // Collect all non-zero counts for percentile calculation
    deploymentMap.forEach((deployment) => {
      deployment.periods.forEach((period) => {
        if (period.count > 0) {
          allCounts.push(period.count)
        }
      })
    })

    // Sort counts for percentile calculations
    allCounts.sort((a, b) => a - b)

    // Calculate 95th percentile of period counts
    const percentile95Index = Math.floor(allCounts.length * 0.95)
    const percentile90Count = allCounts[percentile95Index] || 1

    const result = {
      startDate: dateRange.minDate,
      endDate: dateRange.maxDate,
      percentile90Count,
      deployments: Array.from(deploymentMap.values())
    }

    const elapsedTime = Date.now() - startTime
    log.info(
      `Retrieved deployment activity data for ${result.deployments.length} deployments in ${elapsedTime}ms`
    )
    return result
  } catch (error) {
    log.error(`Error querying deployment activity: ${error.message}`)
    throw error
  }
}

/**
 * Get files data (directories with image counts and processing progress) for local/speciesnet studies
 * @param {string} dbPath - Path to the SQLite database
 * @returns {Promise<Array>} - Array of directory objects with image counts and processing progress
 */
export async function getFilesData(dbPath) {
<<<<<<< HEAD
  return new Promise((resolve, reject) => {
    const startTime = Date.now()
    log.info(`Querying files data from: ${dbPath}`)

    const db = new sqlite3.Database(dbPath, sqlite3.OPEN_READONLY, (err) => {
      if (err) {
        log.error(`Error opening database: ${err.message}`)
        return reject(err)
      }

      // Query to get directory statistics
      const query = `
        SELECT
          m.folderName as folderName,
          m.importFolder as importFolder,
          COUNT(m.mediaID) as imageCount,
          COUNT(o.observationID) as processedCount
        FROM media m
        LEFT JOIN observations o ON m.mediaID = o.mediaID
        GROUP BY m.folderName
        ORDER BY m.folderName
      `

      db.all(query, [], (err, rows) => {
        db.close()

        if (err) {
          log.error(`Error querying files data: ${err.message}`)
          return reject(err)
        }

        const elapsedTime = Date.now() - startTime
        log.info(`Retrieved files data: ${rows.length} directories found in ${elapsedTime}ms`)
        resolve(rows)
=======
  const startTime = Date.now()
  log.info(`Querying files data from: ${dbPath}`)

  try {
    // Extract study ID from path
    const pathParts = dbPath.split('/')
    const studyId = pathParts[pathParts.length - 2] || 'unknown'

    const db = await getDrizzleDb(studyId, dbPath)

    // Query to get directory statistics
    const rows = await db
      .select({
        locationID: deployments.locationID,
        locationName: deployments.locationName,
        imageCount: count(media.mediaID).as('imageCount'),
        processedCount: count(observations.observationID).as('processedCount')
>>>>>>> 9a1b4622
      })
      .from(deployments)
      .leftJoin(media, eq(deployments.deploymentID, media.deploymentID))
      .leftJoin(observations, eq(media.mediaID, observations.mediaID))
      .groupBy(deployments.locationID, deployments.locationName)
      .orderBy(deployments.locationName, deployments.locationID)

    const elapsedTime = Date.now() - startTime
    log.info(`Retrieved files data: ${rows.length} directories found in ${elapsedTime}ms`)
    return rows
  } catch (error) {
    log.error(`Error querying files data: ${error.message}`)
    throw error
  }
}<|MERGE_RESOLUTION|>--- conflicted
+++ resolved
@@ -250,27 +250,6 @@
  * @returns {Promise<Object>} - Timeseries data for specified species
  */
 export async function getSpeciesTimeseries(dbPath, speciesNames = []) {
-<<<<<<< HEAD
-  return new Promise((resolve, reject) => {
-    const startTime = Date.now()
-    log.info(`Querying species timeseries from: ${dbPath} for specific species`)
-    log.info(`Selected species: ${speciesNames.join(', ')}`)
-
-    // Open the database
-    const db = new sqlite3.Database(dbPath, sqlite3.OPEN_READONLY, (err) => {
-      if (err) {
-        log.error(`Error opening database: ${err.message}`)
-        return reject(err)
-      }
-
-      // Prepare IN clause for selected species if provided
-      let speciesFilter = ''
-
-      if (speciesNames && speciesNames.length > 0) {
-        const quotedSpecies = speciesNames.map((name) => `'${name.replace(/'/g, "''")}'`).join(',')
-        speciesFilter = `AND scientificName IN (${quotedSpecies})`
-      }
-=======
   const startTime = Date.now()
   log.info(`Querying species timeseries from: ${dbPath} for specific species`)
   log.info(`Selected species: ${speciesNames.join(', ')}`)
@@ -288,7 +267,6 @@
       const quotedSpecies = speciesNames.map((name) => `'${name.replace(/'/g, "''")}'`).join(',')
       speciesFilter = `AND scientificName IN (${quotedSpecies})`
     }
->>>>>>> 9a1b4622
 
     // Use raw SQL for complex CTE query that's difficult to express in Drizzle
     const timeseriesQuery = `
@@ -718,15 +696,17 @@
     manager.transaction(() => {
       for (const depKey of Object.keys(deploymentsData)) {
         const dep = deploymentsData[depKey]
-        db.insert(deployments).values({
-          deploymentID: dep.deploymentID,
-          locationID: dep.locationID,
-          locationName: dep.locationName,
-          deploymentStart: dep.deploymentStart ? dep.deploymentStart.toISO() : null,
-          deploymentEnd: dep.deploymentEnd ? dep.deploymentEnd.toISO() : null,
-          latitude: dep.latitude,
-          longitude: dep.longitude
-        }).run()
+        db.insert(deployments)
+          .values({
+            deploymentID: dep.deploymentID,
+            locationID: dep.locationID,
+            locationName: dep.locationName,
+            deploymentStart: dep.deploymentStart ? dep.deploymentStart.toISO() : null,
+            deploymentEnd: dep.deploymentEnd ? dep.deploymentEnd.toISO() : null,
+            latitude: dep.latitude,
+            longitude: dep.longitude
+          })
+          .run()
       }
     })
 
@@ -753,13 +733,15 @@
       let count = 0
       for (const mediaPath of Object.keys(mediaData)) {
         const item = mediaData[mediaPath]
-        db.insert(media).values({
-          mediaID: item.mediaID,
-          deploymentID: item.deploymentID,
-          timestamp: item.timestamp ? item.timestamp.toISO() : null,
-          filePath: item.filePath,
-          fileName: item.fileName
-        }).run()
+        db.insert(media)
+          .values({
+            mediaID: item.mediaID,
+            deploymentID: item.deploymentID,
+            timestamp: item.timestamp ? item.timestamp.toISO() : null,
+            filePath: item.filePath,
+            fileName: item.fileName
+          })
+          .run()
 
         count++
         if (count % 1000 === 0) {
@@ -790,19 +772,21 @@
     manager.transaction(() => {
       let count = 0
       for (const observation of observationsData) {
-        db.insert(observations).values({
-          observationID: observation.observationID,
-          mediaID: observation.mediaID,
-          deploymentID: observation.deploymentID,
-          eventID: observation.eventID,
-          eventStart: observation.eventStart ? observation.eventStart.toISO() : null,
-          eventEnd: observation.eventEnd ? observation.eventEnd.toISO() : null,
-          scientificName: observation.scientificName,
-          commonName: observation.commonName,
-          confidence: observation.confidence !== undefined ? observation.confidence : null,
-          count: observation.count !== undefined ? observation.count : null,
-          prediction: observation.prediction || null
-        }).run()
+        db.insert(observations)
+          .values({
+            observationID: observation.observationID,
+            mediaID: observation.mediaID,
+            deploymentID: observation.deploymentID,
+            eventID: observation.eventID,
+            eventStart: observation.eventStart ? observation.eventStart.toISO() : null,
+            eventEnd: observation.eventEnd ? observation.eventEnd.toISO() : null,
+            scientificName: observation.scientificName,
+            commonName: observation.commonName,
+            confidence: observation.confidence !== undefined ? observation.confidence : null,
+            count: observation.count !== undefined ? observation.count : null,
+            prediction: observation.prediction || null
+          })
+          .run()
 
         count++
         if (count % 1000 === 0) {
@@ -970,42 +954,6 @@
  * @returns {Promise<Array>} - Array of directory objects with image counts and processing progress
  */
 export async function getFilesData(dbPath) {
-<<<<<<< HEAD
-  return new Promise((resolve, reject) => {
-    const startTime = Date.now()
-    log.info(`Querying files data from: ${dbPath}`)
-
-    const db = new sqlite3.Database(dbPath, sqlite3.OPEN_READONLY, (err) => {
-      if (err) {
-        log.error(`Error opening database: ${err.message}`)
-        return reject(err)
-      }
-
-      // Query to get directory statistics
-      const query = `
-        SELECT
-          m.folderName as folderName,
-          m.importFolder as importFolder,
-          COUNT(m.mediaID) as imageCount,
-          COUNT(o.observationID) as processedCount
-        FROM media m
-        LEFT JOIN observations o ON m.mediaID = o.mediaID
-        GROUP BY m.folderName
-        ORDER BY m.folderName
-      `
-
-      db.all(query, [], (err, rows) => {
-        db.close()
-
-        if (err) {
-          log.error(`Error querying files data: ${err.message}`)
-          return reject(err)
-        }
-
-        const elapsedTime = Date.now() - startTime
-        log.info(`Retrieved files data: ${rows.length} directories found in ${elapsedTime}ms`)
-        resolve(rows)
-=======
   const startTime = Date.now()
   log.info(`Querying files data from: ${dbPath}`)
 
@@ -1019,17 +967,15 @@
     // Query to get directory statistics
     const rows = await db
       .select({
-        locationID: deployments.locationID,
-        locationName: deployments.locationName,
+        folderName: media.folderName,
+        importFolder: media.importFolder,
         imageCount: count(media.mediaID).as('imageCount'),
         processedCount: count(observations.observationID).as('processedCount')
->>>>>>> 9a1b4622
-      })
-      .from(deployments)
-      .leftJoin(media, eq(deployments.deploymentID, media.deploymentID))
+      })
+      .from(media)
       .leftJoin(observations, eq(media.mediaID, observations.mediaID))
-      .groupBy(deployments.locationID, deployments.locationName)
-      .orderBy(deployments.locationName, deployments.locationID)
+      .groupBy(media.folderName)
+      .orderBy(media.folderName)
 
     const elapsedTime = Date.now() - startTime
     log.info(`Retrieved files data: ${rows.length} directories found in ${elapsedTime}ms`)
