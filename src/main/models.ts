/**
 * @fileoverview This module provides utility functions for managing the ML models and their weights.
 *
 * @module models
 */

import { app, ipcMain } from 'electron'
import { is } from '@electron-toolkit/utils'
import net from 'net'
import { join, dirname } from 'path'
import { spawn } from 'child_process'
import { existsSync, promises as fsPromises } from 'fs'
import log from 'electron-log'
import kill from 'tree-kill'
import { findModel, findPythonEnvironment, platformToKey } from '../shared/mlmodels'
import {
  extractTarGz,
  InstallationState,
  downloadFile,
  writeToManifest,
  removeManifestEntry,
  getDownloadStatus,
  isDownloadSuccess
} from './download'
import os from 'node:os'

// -------------------------------------------------------
// Util functions to define the install and download paths
// -------------------------------------------------------

function getMLModelLocalRootDir() {
  return join(app.getPath('userData'), 'model-zoo')
}

function getMLModelLocalTarPath({ id, version }) {
  return join(getMLModelLocalRootDir(), 'archives', id, `${version}.tar.gz`)
}

function getMLModelLocalInstallPath({ id, version }) {
  return join(getMLModelLocalRootDir(), id, version)
}

function getMLModelLocalDownloadManifest() {
  return join(getMLModelLocalRootDir(), 'manifest.yaml')
}

function getMLModelEnvironmentRootDir() {
  return join(app.getPath('userData'), 'python-environments', 'conda')
}

function getMLEnvironmentDownloadManifest() {
  return join(getMLModelEnvironmentRootDir(), 'manifest.yaml')
}

function getMLModelEnvironmentLocalInstallPath({ version, id }) {
  return join(getMLModelEnvironmentRootDir(), `${id}`, `${version}`)
}

function getMLModelEnvironmentLocalTarPath({ id, version }) {
  return join(getMLModelEnvironmentRootDir(), 'archives', id, version)
}

/**
 * Checks if a machine learning model is downloaded.
 *
 * This function verifies whether the specified ML model, identified by its unique
 * ID and version, has been downloaded and is available in the local installation path.
 *
 * @param {Object} params - The parameters for checking the model download status.
 * @param {string} params.id - The unique identifier of the ML model.
 * @param {string} params.version - The version of the ML model.
 * @returns {boolean} True if the model is downloaded, otherwise false.
 */
function isMLModelDownloaded({ id, version }) {
  const localInstallPath = getMLModelLocalInstallPath({ id, version })
  return existsSync(localInstallPath)
}

/**
 * Clears all locally stored machine learning models and their associated Python environments.
 *
 * This function removes all files and directories within the local ML model root directory
 * and the local Python environment root directory, effectively uninstalling all models.
 * It logs the process and returns a success message if the operation is completed successfully.
 *
 * @returns {Promise<Object>} A promise that resolves to an object indicating the success
 * of the operation and a corresponding message.
 * @throws {Error} Throws an error if the clearing process fails.
 */
async function clearAllLocalMLModels() {
  try {
    const localMLModelRootDir = getMLModelLocalRootDir()
    const localMLModelEnvironmentRootDir = getMLModelEnvironmentRootDir()
    log.info('clearing all models from:', localMLModelRootDir)
    await fsPromises.rm(localMLModelRootDir, { recursive: true, force: true })
    log.info('clearing all python environments from:', localMLModelEnvironmentRootDir)
    await fsPromises.rm(localMLModelEnvironmentRootDir, { recursive: true, force: true })
    return {
      success: true,
      message: 'All Local ML models are cleared'
    }
  } catch (error) {
    return { success: false, message: `Failed to clear all local ML models: ${error.message}` }
  }
}

/**
 * Deletes a locally stored machine learning model and its associated files.
 *
 * This function removes the archived model file and the installed model
 * directory from the local file system, and updates the download manifest
 * accordingly. It logs the process and returns a success message if
 * the operation is completed successfully.
 *
 * @async
 * @param {Object} params - The parameters for deleting the model.
 * @param {string} params.id - The unique identifier of the ML model to be deleted.
 * @param {string} params.version - The version of the ML model to be deleted.
 * @returns {Promise<Object>} A promise that resolves to an object indicating the success
 * of the operation and a corresponding message.
 * @throws {Error} Throws an error if the deletion process fails.
 */
async function deleteLocalMLModel({ id, version }) {
  const localTarPath = getMLModelLocalTarPath({ id, version })
  const localInstallPath = getMLModelLocalInstallPath({ id, version })
  const manifestFilepath = getMLModelLocalDownloadManifest()
  removeManifestEntry({ manifestFilepath, id, version })
  log.info('local tar path:', localTarPath)
  if (existsSync(localTarPath)) {
    log.info('delete local tar path:', localTarPath)
    await fsPromises.unlink(localTarPath)
  }
  log.info('local installed model:', localInstallPath)
  if (existsSync(localInstallPath)) {
    log.info('delete local installed model:', localInstallPath)
    fsPromises.rm(localInstallPath, { recursive: true, force: true })
  }
  return {
    success: true,
    message: 'ML model successfully deleted'
  }
}

/**
 * Downloads a Python environment for a specified machine learning model.
 *
 * This function handles the downloading and installation of the Python environment
 * associated with the specified ML model. It tracks the progress of the download
 * and extraction process, updating the manifest accordingly. If the environment is
 * already installed, it will skip the download and return a success message.
 *
 * @async
 * @param {Object} params - The parameters for downloading the Python environment.
 * @param {string} params.id - The unique identifier of the ML model.
 * @param {string} params.version - The version of the ML model.
 * @returns {Promise<Object>} A promise that resolves to an object indicating the success
 * of the operation and a corresponding message.
 * @throws {Error} Throws an error if the download or extraction process fails.
 */
async function downloadPythonEnvironment({ id, version }) {
  const installationStateProgress = {
    [InstallationState.Failure]: 0,
    // The Download stage indicates that the model is currently being downloaded.
    // Once this stage is complete, it contributes 65% to the overall progress.
    [InstallationState.Download]: 70,
    // The Extract stage indicates that the model has been downloaded and is now being extracted.
    // Upon completion, this stage contributes 91% to the overall progress.
    [InstallationState.Extract]: 98,
    // The Clean stage signifies that the installation process is cleaning up temporary files.
    // Once this stage is finished, it marks 100% completion of the installation.
    [InstallationState.Clean]: 100,
    // The Success state indicates that the installation has completed successfully.
    [InstallationState.Success]: 100
  }
  const env = findPythonEnvironment({ id, version })
  const platformKey = platformToKey(process.platform)
  log.info('downloadPythonEnvironment: platformKey is ', platformKey)
  const { downloadURL, files } = env['platform'][platformKey]
  log.info('downloadPythonEnvironment: download URL is ', downloadURL)
  const extractPath = getMLModelEnvironmentLocalInstallPath({ id, version })
  const localTarPath = getMLModelEnvironmentLocalTarPath({ id, version })
  const manifestFilepath = getMLEnvironmentDownloadManifest()
  const manifestOpts = { archivePath: localTarPath, installPath: extractPath }

  let previousDownloadProgress = 0
  const flushProgressDownloadIncrementThreshold = 1

  const onProgressDownload = ({ percent }) => {
    const progress = (percent * installationStateProgress[InstallationState.Download]) / 100
    if (progress > previousDownloadProgress + flushProgressDownloadIncrementThreshold) {
      writeToManifest({
        manifestFilepath,
        id,
        version,
        state: InstallationState.Download,
        progress: progress,
        opts: manifestOpts
      })
      previousDownloadProgress = progress
    }
  }

  const flushProgressExtractIncrementThreshold = 1.0
  let previousExtractProgress = 0

  const onProgressExtract = ({ extracted }) => {
    const progress = Math.min(
      installationStateProgress[InstallationState.Extract],
      installationStateProgress[InstallationState.Download] +
        (extracted / files) *
          (installationStateProgress[InstallationState.Extract] -
            installationStateProgress[InstallationState.Download])
    )
    if (progress > previousExtractProgress + flushProgressExtractIncrementThreshold) {
      writeToManifest({
        manifestFilepath,
        id,
        version,
        state: InstallationState.Extract,
        progress: progress,
        opts: manifestOpts
      })
      previousExtractProgress = progress
    }
  }

  try {
    if (isDownloadSuccess({ manifestFilepath, id, version })) {
      log.info(`Python environment already installed in ${extractPath}, skipping.`)
      return {
        success: true,
        message: 'Python Environment downloaded and extracted successfully'
      }
    } else {
      log.info('Downloading the environment from', downloadURL)
      writeToManifest({
        manifestFilepath,
        id,
        version,
        progress: 0,
        state: InstallationState.Download,
        opts: manifestOpts
      })
      await downloadFile(downloadURL, localTarPath, onProgressDownload)
      writeToManifest({
        manifestFilepath,
        id,
        version,
        state: InstallationState.Extract,
        progress: installationStateProgress[InstallationState.Download],
        opts: manifestOpts
      })
      log.info(`Extracting the archive ${localTarPath} to ${extractPath}`)
      await extractTarGz(localTarPath, extractPath, onProgressExtract)

      writeToManifest({
        manifestFilepath,
        id,
        version,
        state: InstallationState.Clean,
        progress: installationStateProgress[InstallationState.Extract],
        opts: manifestOpts
      })
      log.info('Cleaning the local archive: ', localTarPath)
      await fsPromises.unlink(localTarPath)
      writeToManifest({
        manifestFilepath,
        id,
        version,
        state: InstallationState.Success,
        opts: manifestOpts,
        progress: installationStateProgress[InstallationState.Success]
      })
      log.info('Done ✅')
      return {
        success: true,
        message: 'Python Environment downloaded and extracted successfully'
      }
    }
  } catch (error) {
    log.error('Failed to download the Python Environment:', error)
    writeToManifest({
      manifestFilepath,
      id,
      version,
      state: InstallationState.Failure,
      opts: manifestOpts,
      progress: installationStateProgress[InstallationState.Failure]
    })
    return {
      success: false,
      message: `Failed to download the Python Environment: ${error.message}`
    }
  }
}

/**
 * Retrieves the download status of a machine learning model and its associated Python environment.
 *
 * This function checks the current download status of the specified ML model and its corresponding
 * Python environment by referring to their respective manifests. It returns an object containing
 * the status of both downloads, which can be used for monitoring and logging purposes.
 *
 * @param {Object} params - The parameters for checking download status.
 * @param {Object} params.modelReference - The reference object containing model details.
 * @param {Object} params.pythonEnvironmentReference - The reference object containing Python environment details.
 * @returns {Object} An object containing the download status of the ML model and Python environment.
 */
function getMLModelDownloadStatus({ modelReference, pythonEnvironmentReference }) {
  const manifestFilepathMLModel = getMLModelLocalDownloadManifest()
  const manifestFilepathPythonEnvironment = getMLEnvironmentDownloadManifest()
  return {
    model: getDownloadStatus({
      manifestFilepath: manifestFilepathMLModel,
      version: modelReference.version,
      id: modelReference.id
    }),
    pythonEnvironment: getDownloadStatus({
      manifestFilepath: manifestFilepathPythonEnvironment,
      version: pythonEnvironmentReference.version,
      id: pythonEnvironmentReference.id
    })
  }
}

/**
 * Downloads a machine learning model from a specified URL and manages its installation.
 *
 * This function handles the downloading of the model archive from the provided URL,
 * extracts it to the local installation path, and updates the installation manifest
 * with the current state of the download process. If the model is already installed,
 * the function will skip the download and return a success message. It also tracks
 * the progress of the download and extraction process, updating the manifest accordingly.
 *
 * @async
 * @param {Object} params - The parameters for downloading the model.
 * @param {string} params.id - The unique identifier of the ML model to be downloaded.
 * @param {string} params.version - The version of the ML model to be downloaded.
 * @returns {Promise<Object>} A promise that resolves to an object indicating the success
 * of the operation and a corresponding message.
 * @throws {Error} Throws an error if the download or extraction process fails.
 *
 * @example
 * downloadMLModel({ id: 'model123', version: '1.0.0' })
 *   .then(result => {
 *     console.log(result.message);
 *   })
 *   .catch(error => {
 *     console.error('Error downloading model:', error.message);
 *   });
 */
async function downloadMLModel({ id, version }) {
  const { downloadURL, files } = findModel({ id, version })
  log.info('downloadMLModel: Download URL is ', downloadURL)
  const localInstallPath = getMLModelLocalInstallPath({ id, version })
  const extractPath = dirname(localInstallPath)
  const localTarPath = getMLModelLocalTarPath({ id, version })
  const manifestFilepath = getMLModelLocalDownloadManifest()

  /**
   * Progress states for the installation process of ML models.
   *
   * This object defines the various stages of the installation process,
   * allowing for tracking of the current state and progress of downloading,
   * extracting, cleaning up, and final success or failure.
   *
   * Each state is represented as a percentage indicating the completion
   * of that specific stage in the overall installation workflow.
   */
  const installationStateProgress = {
    [InstallationState.Failure]: 0,
    // The Download stage indicates that the model is currently being downloaded.
    // Once this stage is complete, it contributes 70% to the overall progress.
    [InstallationState.Download]: 92,
    // The Extract stage indicates that the model has been downloaded and is now being extracted.
    // Upon completion, this stage contributes 98% to the overall progress.
    [InstallationState.Extract]: 98,
    // The Clean stage signifies that the installation process is cleaning up temporary files.
    // Once this stage is finished, it marks 100% completion of the installation.
    [InstallationState.Clean]: 100,
    // The Success state indicates that the installation has completed successfully.
    [InstallationState.Success]: 100
  }

  const manifestOpts = { archivePath: localTarPath, installPath: localInstallPath }

  let previousProgress = 0
  const flushProgressIncrementThreshold = 1

  const onProgressDownload = ({ percent }) => {
    const progress = (percent * installationStateProgress[InstallationState.Download]) / 100
    if (progress > previousProgress + flushProgressIncrementThreshold) {
      writeToManifest({
        manifestFilepath,
        id,
        version,
        state: InstallationState.Download,
        progress: progress,
        opts: manifestOpts
      })
      previousProgress = progress
    }
  }

  const flushProgressExtractIncrementThreshold = 1.0
  let previousExtractProgress = 0

  const onProgressExtract = ({ extracted }) => {
    const progress = Math.min(
      installationStateProgress[InstallationState.Extract],
      installationStateProgress[InstallationState.Download] +
        (extracted / files) *
          (installationStateProgress[InstallationState.Extract] -
            installationStateProgress[InstallationState.Download])
    )
    if (progress > previousExtractProgress + flushProgressExtractIncrementThreshold) {
      writeToManifest({
        manifestFilepath,
        id,
        version,
        state: InstallationState.Extract,
        progress: progress,
        opts: manifestOpts
      })
      previousExtractProgress = progress
    }
  }
  try {
    if (isDownloadSuccess({ manifestFilepath, id, version })) {
      log.info(`ML Model weights already installed in ${extractPath}, skipping.`)
      return {
        success: true,
        message: 'Model downloaded and extracted successfully'
      }
    } else {
      writeToManifest({
        manifestFilepath,
        id,
        version,
        progress: 0,
        state: InstallationState.Download,
        opts: manifestOpts
      })
      log.info('Downloading the model from', downloadURL)
      await downloadFile(downloadURL, localTarPath, onProgressDownload)
      writeToManifest({
        manifestFilepath,
        id,
        version,
        state: InstallationState.Extract,
        progress: installationStateProgress[InstallationState.Download],
        opts: manifestOpts
      })
      log.info(`Extracting the archive ${localTarPath} to ${extractPath}`)
      await extractTarGz(localTarPath, extractPath, onProgressExtract)

      writeToManifest({
        manifestFilepath,
        id,
        version,
        state: InstallationState.Clean,
        progress: installationStateProgress[InstallationState.Extract],
        opts: manifestOpts
      })
      log.info('Cleaning the local archive: ', localTarPath)
      await fsPromises.unlink(localTarPath)
      writeToManifest({
        manifestFilepath,
        id,
        version,
        state: InstallationState.Success,
        opts: manifestOpts,
        progress: installationStateProgress[InstallationState.Success]
      })
      return {
        success: true,
        message: 'Model downloaded and extracted successfully'
      }
    }
  } catch (error) {
    log.error('Failed to download model:', error)
    writeToManifest({
      manifestFilepath,
      id,
      version,
      state: InstallationState.Failure,
      opts: manifestOpts,
      progress: installationStateProgress[InstallationState.Failure]
    })
    return {
      success: false,
      message: `Failed to download model: ${error.message}`
    }
  }
}

/**
 * Registers IPC handlers for managing machine learning models.
 *
 * This function sets up various IPC (Inter-Process Communication) handlers
 * to facilitate operations related to machine learning models, such as
 * checking if a model is downloaded, getting the download status,
 * deleting a model, clearing all models, and downloading a model
 * or its associated Python environment.
 */
export function registerMLModelManagementIPCHandlers() {
  // IPC handler to check whether the ML model is properly installed locally
  ipcMain.handle('model:is-downloaded', (_, id, version) => isMLModelDownloaded({ id, version }))

  // IPC handler to check the ML model download status
<<<<<<< HEAD
  ipcMain.handle('model:get-status', (_, modelReference, pythonEnvironmentReference) =>
=======
  ipcMain.handle('model:get-download-status', (_, modelReference, pythonEnvironmentReference) =>
>>>>>>> a35ea447
    getMLModelDownloadStatus({ modelReference, pythonEnvironmentReference })
  )

  // IPC handler to delete the ml model
  ipcMain.handle('model:delete', (_, id, version) => deleteLocalMLModel({ id, version }))

  ipcMain.handle('model:clear-all', async (_) => clearAllLocalMLModels())

  ipcMain.handle('model:download', async (_, id, version) => {
    return await downloadMLModel({ id, version })
  })
  ipcMain.handle('model:download-python-environment', async (_, id, version) => {
    return await downloadPythonEnvironment({ id, version })
  })
  ipcMain.handle('model:stop-http-server', async (_, pid) => {
    return await stopMLModelHTTPServer({ pid })
  })
  ipcMain.handle('model:start-http-server', async (_, modelReference, pythonEnvironment) => {
    try {
      const { port, process } = await startMLModelHTTPServer({
        modelReference,
        pythonEnvironment
      })
      return {
        sucess: true,
        process: { pid: process.pid, port: port },
        message: 'ML Model HTTP server successfully started'
      }
    } catch (error) {
      return {
        success: false,
        message: `Failed to start the ML Model HTTP server: ${error.message}`
      }
    }
  })
}

/**
 * Finds a free port on the local machine.
 *
 * This function creates a temporary server that listens on a random port
 * (by passing 0 to the `listen` method). Once the server is successfully
 * listening, it retrieves the assigned port number, closes the server,
 * and resolves the promise with the free port number. If there is an error
 * while creating the server, the promise is rejected.
 *
 * @returns {Promise<number>} A promise that resolves to a free port number.
 */
function findFreePort() {
  return new Promise((resolve, reject) => {
    // log.info('Finding free port...')
    const server = net.createServer()
    server.listen(0, () => {
      const port = server.address().port
      server.close(() => resolve(port))
    })
    server.on('error', reject)
  })
}

/**
 * Starts the SpeciesNet HTTP server using a specified Python environment and configuration.
 *
 * This function initializes a Python process that runs the SpeciesNet server script.
 * It sets up the server with the provided parameters and checks its health status
 * by polling the server endpoint until it is ready or the maximum number of retries is reached.
 *
 * @async
 * @param {Object} options - The configuration options for starting the server.
 * @param {number} options.port - The port on which the server will listen.
 * @param {string} options.modelWeightsFilepath - The file path to the model weights to be used by the server.
 * @param {string} options.geofence - The geofence configuration for the server.
 * @param {number} options.timeout - The timeout duration for server operations.
 * @param {Object} options.pythonEnvironment - The Python environment configuration.
 * @param {Object} options.pythonEnvironment.reference - The reference object containing environment details.
 * @param {string} options.pythonEnvironment.reference.id - The identifier for the Python environment.
 *
 * @returns {Promise<ChildProcess>} A promise that resolves to the spawned Python process if the server starts successfully.
 *
 * @throws {Error} Throws an error if the server fails to start within the expected time.
 *
 * @example
 * const server = await startSpeciesNetHTTPServer({
 *   port: 8080,
 *   modelWeightsFilepath: '/path/to/model/weights',
 *   geofence: 'some-geofence',
 *   timeout: 5000,
 *   pythonEnvironment: {
 *     reference: {
 *       id: 'my-python-env'
 *     }
 *   }
 * });
 */
async function startSpeciesNetHTTPServer({
  port,
  modelWeightsFilepath,
  geofence,
  timeout,
  pythonEnvironment
}) {
  log.info('StartSpeciesNetHTTPServer success!')
  log.info(pythonEnvironment)
  const localInstalRootDirPythonEnvironment = join(
    getMLModelEnvironmentLocalInstallPath({
      ...pythonEnvironment.reference
    }),
    pythonEnvironment.reference.id
  )
  log.info('Local Python Environment root dir is', localInstalRootDirPythonEnvironment)
  const scriptPath = is.dev
    ? join(__dirname, '../../python-environments/common/run_speciesnet_server.py')
    : join(process.resourcesPath, 'python-environments', 'common', 'run_speciesnet_server.py')
  const pythonInterpreter = is.dev
    ? join(__dirname, '../../python-environments/common/.venv/bin/python')
    : os.platform() === 'win32'
      ? join(localInstalRootDirPythonEnvironment, 'python.exe')
      : join(localInstalRootDirPythonEnvironment, 'bin', 'python')
  log.info('Python Interpreter found in', pythonInterpreter)
  log.info('Script path is', scriptPath)
  const scriptArgs = [
    '--port',
    port,
    '--geofence',
    geofence,
    '--model',
    modelWeightsFilepath,
    '--timeout',
    timeout
  ]
  log.info('Script args: ', scriptArgs)
  log.info('Formatted script args: ', [scriptPath, ...scriptArgs])
  const pythonProcess = spawn(pythonInterpreter, [scriptPath, ...scriptArgs])

  log.info('Python process started:', pythonProcess.pid)

  // Set up error handlers
  pythonProcess.stderr.on('data', (err) => {
    log.error('Python error:', err.toString())
  })

  pythonProcess.on('error', (err) => {
    log.error('Python process error:', err)
  })

  // Wait for server to be ready by polling the endpoint
  const maxRetries = 30
  const retryInterval = 1000 // 1 second

  for (let i = 0; i < maxRetries; i++) {
    try {
      const healthCheck = await fetch(`http://localhost:${port}/health`, {
        method: 'GET',
        timeout: 1000
      })

      if (healthCheck.ok) {
        log.info('Server is ready')
        return pythonProcess
      }
    } catch (error) {
      // Server not ready yet, will retry
    }

    // Wait before next retry
    await new Promise((resolve) => setTimeout(resolve, retryInterval))
    log.info(`Waiting for server to start (attempt ${i + 1}/${maxRetries})`)
  }

  // If we get here, the server failed to start
  kill(pythonProcess.pid)
  throw new Error('Server failed to start in the expected time')
}

/**
 * Stops the ML Model HTTP Server.
 *
 * This function sends a termination signal to the specified Python process running the ML Model HTTP server.
 * It logs the process ID and handles any errors that may occur while attempting to stop the process.
 *
 * @async
 * @param {Object} params - The parameters for stopping the server.
 * @param {number} params.pid - The process ID of the ML Model HTTP server to be stopped.
 * @returns {Promise<Object>} A promise that resolves to an object indicating the success of the operation
 * and a corresponding message.
 * @throws {Error} Throws an error if the process cannot be stopped.
 */
async function stopMLModelHTTPServer({ pid }) {
  try {
    log.info('Stopping ML Model HTTP Server with pid', pid)
    return new Promise((resolve, reject) => {
      kill(pid, 'SIGKILL', (err) => {
        if (err) {
          log.error('Error killing Python process:', err)
          reject(err)
        } else {
          log.info('Python process killed successfully')
          resolve({ success: true, message: `Stopped ML Model within python process pid ${pid}` })
        }
      })
    })
  } catch (error) {
    return { success: false, message: `could not stop ML Model within python process pid ${pid}` }
  }
}

/**
 * Starts the ML Model HTTP Server using a specified Python environment and model reference.
 *
 * This function initializes the HTTP server for the ML model, allowing it to handle requests.
 * It finds a free port for the server to listen on, initializes the server with the provided
 * model weights, and manages the lifecycle of the server process.
 *
 * @async
 * @param {Object} options - The options for starting the server.
 * @param {Object} options.pythonEnvironment - The Python environment configuration.
 * @param {Object} options.modelReference - The reference object containing model details.
 * @returns {Promise<Object>} A promise that resolves to an object containing the port and process of the server.
 */
async function startMLModelHTTPServer({ pythonEnvironment, modelReference }) {
  log.info('Starting ML Model HTTP Server')
  log.info('Finding free port for Python server...')
  log.info('Model Reference:', modelReference, pythonEnvironment)
  switch (modelReference.id) {
    case 'speciesnet': {
      const port = is.dev ? 8000 : await findFreePort()
      const localInstallPath = getMLModelLocalInstallPath({ ...modelReference })
      log.info(`Local ML Model install path ${localInstallPath}`)
      const pythonProcess = await startSpeciesNetHTTPServer({
        port,
        modelWeightsFilepath: localInstallPath,
        geofence: true,
        timeout: 30,
        pythonEnvironment: pythonEnvironment
      })
      log.info(`pythonProcess: ${JSON.stringify(pythonProcess)}`)
      return { port: port, process: pythonProcess }
    }
    default: {
      log.warn(
        `startMLModelHTTPServer: Not implemented for ${modelReference.id} version ${modelReference.version}`
      )
      return { port: null, process: null }
    }
  }
}

export default {
  registerMLModelManagementIPCHandlers,
  startMLModelHTTPServer,
  stopMLModelHTTPServer
}<|MERGE_RESOLUTION|>--- conflicted
+++ resolved
@@ -508,11 +508,7 @@
   ipcMain.handle('model:is-downloaded', (_, id, version) => isMLModelDownloaded({ id, version }))
 
   // IPC handler to check the ML model download status
-<<<<<<< HEAD
-  ipcMain.handle('model:get-status', (_, modelReference, pythonEnvironmentReference) =>
-=======
   ipcMain.handle('model:get-download-status', (_, modelReference, pythonEnvironmentReference) =>
->>>>>>> a35ea447
     getMLModelDownloadStatus({ modelReference, pythonEnvironmentReference })
   )
 
