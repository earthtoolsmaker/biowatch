{
  "version": "7",
  "dialect": "sqlite",
  "entries": [
    {
      "idx": 0,
      "version": "6",
      "when": 1754230216349,
      "tag": "0000_initial",
      "breakpoints": true
    },
    {
      "idx": 1,
      "version": "6",
      "when": 1755002669881,
      "tag": "0001_breezy_morlocks",
      "breakpoints": true
    },
    {
      "idx": 2,
      "version": "6",
      "when": 1764340305659,
      "tag": "0002_add_bbox_columns",
      "breakpoints": true
    },
    {
      "idx": 3,
      "version": "6",
      "when": 1764345586083,
      "tag": "0003_add_model_runs_and_predictions",
      "breakpoints": true
    },
    {
      "idx": 4,
      "version": "6",
      "when": 1764347015055,
      "tag": "0004_remove_prediction_field",
      "breakpoints": true
    },
    {
      "idx": 5,
      "version": "6",
      "when": 1764928927800,
      "tag": "0005_add_metadata_and_model_options",
      "breakpoints": true
    },
    {
      "idx": 6,
      "version": "6",
      "when": 1765038114335,
      "tag": "0006_add_detection_confidence",
      "breakpoints": true
    },
    {
      "idx": 7,
      "version": "6",
<<<<<<< HEAD
      "when": 1765217645285,
      "tag": "0007_add_video_fields",
=======
      "when": 1765294041320,
      "tag": "0007_rename_confidence_to_classification_probability",
>>>>>>> 69019a69
      "breakpoints": true
    }
  ]
}<|MERGE_RESOLUTION|>--- conflicted
+++ resolved
@@ -54,13 +54,15 @@
     {
       "idx": 7,
       "version": "6",
-<<<<<<< HEAD
-      "when": 1765217645285,
-      "tag": "0007_add_video_fields",
-=======
       "when": 1765294041320,
       "tag": "0007_rename_confidence_to_classification_probability",
->>>>>>> 69019a69
+      "breakpoints": true
+    },
+    {
+      "idx": 8,
+      "version": "6",
+      "when": 1765317645285,
+      "tag": "0008_add_video_fields",
       "breakpoints": true
     }
   ]
