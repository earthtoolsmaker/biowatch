--- conflicted
+++ resolved
@@ -94,7 +94,7 @@
     importFolder === path.dirname(fullPath)
       ? path.basename(importFolder)
       : path.relative(importFolder, path.dirname(fullPath))
-  const media = {
+  const mediaData = {
     mediaID: crypto.randomUUID(),
     deploymentID: null,
     timestamp: null,
@@ -104,67 +104,8 @@
     folderName: folderName
   }
 
-<<<<<<< HEAD
-  insertInto(db, 'media', media)
-  return media
-=======
-  const date = luxon.DateTime.fromJSDate(exifData.DateTimeOriginal, {
-    zone: zones?.[0]
-  })
-
-  const parentFolder = path.relative(importFolder, path.dirname(fullPath))
-
-  let deployment
-  try {
-    deployment = await getDeployment(db, parentFolder)
-
-    if (deployment) {
-      // If a deployment exists, update the start or end time if necessary
-      await db
-        .update(deployments)
-        .set({
-          deploymentStart: DateTime.min(date, DateTime.fromISO(deployment.deploymentStart)).toISO(),
-          deploymentEnd: DateTime.max(date, DateTime.fromISO(deployment.deploymentEnd)).toISO()
-        })
-        .where(eq(deployments.deploymentID, deployment.deploymentID))
-    } else {
-      // If no deployment exists, create a new one
-      const deploymentID = crypto.randomUUID()
-      const locationID = parentFolder
-      log.info('Creating new deployment with at: ', locationID, latitude, longitude)
-
-      await db.insert(deployments).values({
-        deploymentID,
-        locationID,
-        locationName: locationID,
-        deploymentStart: date.toISO(),
-        deploymentEnd: date.toISO(),
-        latitude: parseFloat(latitude),
-        longitude: parseFloat(longitude)
-      })
-
-      deployment = {
-        deploymentID,
-        latitude,
-        longitude
-      }
-    }
-
-    const mediaData = {
-      mediaID: crypto.randomUUID(),
-      deploymentID: deployment.deploymentID,
-      timestamp: date.toISO(),
-      filePath: fullPath,
-      fileName: path.basename(fullPath)
-    }
-
-    await insertIntoTable(db, media, mediaData)
-    return mediaData
-  } catch (error) {
-    log.error(`Error inserting media for ${fullPath}:`, error)
-    return
-  }
->>>>>>> 9a1b4622
+  insertIntoTable(db, media, mediaData)
+  return mediaData
 }
 
 async function getMedia(db, filepath) {
@@ -322,12 +263,8 @@
     prediction: prediction.prediction
   }
 
-<<<<<<< HEAD
-  insertInto(db, 'observations', observation)
-=======
   await insertIntoTable(db, observations, observationData)
   // log.info(`Inserted prediction for ${mediaRecord.fileName} into database`)
->>>>>>> 9a1b4622
 }
 
 async function nextMediaToPredict(db, batchSize = 100) {
@@ -372,53 +309,6 @@
   }
 }
 
-<<<<<<< HEAD
-function setupDatabase(db) {
-  db.serialize(() => {
-    db.run(
-      `CREATE TABLE IF NOT EXISTS deployments (
-        deploymentID TEXT PRIMARY KEY,
-        locationID TEXT,
-        locationName TEXT,
-        deploymentStart TEXT,
-        deploymentEnd TEXT,
-        latitude REAL,
-        longitude REAL
-      )`
-    )
-    db.run(
-      `CREATE TABLE IF NOT EXISTS media (
-        mediaID TEXT PRIMARY KEY,
-        deploymentID TEXT,
-        timestamp TEXT,
-        filePath TEXT,
-        fileName TEXT,
-        importFolder TEXT,
-        folderName TEXT,
-        FOREIGN KEY (deploymentID) REFERENCES deployments(deploymentID)
-      )`
-    )
-    db.run(
-      `CREATE TABLE IF NOT EXISTS observations (
-        observationID TEXT PRIMARY KEY,
-        mediaID TEXT,
-        deploymentID TEXT,
-        eventID TEXT,
-        eventStart TEXT,
-        eventEnd TEXT,
-        scientificName TEXT,
-        observationType TEXT,
-        confidence REAL,
-        count INTEGER,
-        prediction TEXT,
-        FOREIGN KEY (mediaID) REFERENCES media(mediaID),
-        FOREIGN KEY (deploymentID) REFERENCES deployments(deploymentID)
-      )`
-    )
-  })
-}
-
-=======
 async function getTemporalData(db) {
   try {
     const result = await db
@@ -439,7 +329,6 @@
   }
 }
 
->>>>>>> 9a1b4622
 let lastBatchDuration = null
 const batchSize = 5
 
@@ -485,8 +374,7 @@
           await insertMedia(this.db, imagePath, this.folder)
         }
       } else {
-<<<<<<< HEAD
-        this.db = new sqlite3.Database(dbPath)
+        this.db = await getDrizzleDb(this.id, dbPath)
         if (addingMore) {
           log.info('scanning images in folder:', this.folder)
 
@@ -494,9 +382,6 @@
             await insertMedia(this.db, imagePath, this.folder)
           }
         }
-=======
-        this.db = await getDrizzleDb(this.id, dbPath)
->>>>>>> 9a1b4622
       }
 
       // const temporalData = await getTemporalData(this.db)
