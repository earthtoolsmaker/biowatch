--- conflicted
+++ resolved
@@ -3,15 +3,11 @@
 import { Camera, MapPin, X } from 'lucide-react'
 import { useEffect, useRef, useState } from 'react'
 import ReactDOMServer from 'react-dom/server'
-<<<<<<< HEAD
-import { MapContainer, Marker, TileLayer } from 'react-leaflet'
+import { MapContainer, Marker, TileLayer, useMapEvents } from 'react-leaflet'
 import { useQuery, useQueryClient } from '@tanstack/react-query'
 import { useImportStatus } from '@renderer/hooks/import'
 import SkeletonMap from './ui/SkeletonMap'
 import SkeletonDeploymentsList from './ui/SkeletonDeploymentsList'
-=======
-import { MapContainer, Marker, TileLayer, useMapEvents } from 'react-leaflet'
->>>>>>> 524dea14
 
 // Fix the default marker icon issue in react-leaflet
 // This is needed because the CSS assets are not properly loaded
@@ -380,12 +376,9 @@
 
 export default function Deployments({ studyId }) {
   const [selectedLocation, setSelectedLocation] = useState(null)
-<<<<<<< HEAD
+  const [isPlaceMode, setIsPlaceMode] = useState(false)
   const queryClient = useQueryClient()
   const { importStatus } = useImportStatus(studyId)
-=======
-  const [isPlaceMode, setIsPlaceMode] = useState(false)
->>>>>>> 524dea14
 
   const { data: activity, isLoading } = useQuery({
     queryKey: ['deploymentsActivity', studyId],
