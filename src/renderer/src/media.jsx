--- conflicted
+++ resolved
@@ -2174,19 +2174,14 @@
   const mediaFiles = useMemo(() => data?.pages.flat() ?? [], [data])
 
   // Group media into sequences using memoization
-<<<<<<< HEAD
   // Videos are excluded from grouping - they always form their own sequence
-  const groupedMedia = useMemo(() => {
-    return groupMediaIntoSequences(mediaFiles, sequenceGap, isVideoMedia)
-=======
   // When sequenceGap is 0 (Off), use eventID-based grouping for CamtrapDP datasets
   // When sequenceGap > 0, use timestamp-based grouping
   const groupedMedia = useMemo(() => {
     if (sequenceGap === 0) {
       return groupMediaByEventID(mediaFiles)
     }
-    return groupMediaIntoSequences(mediaFiles, sequenceGap)
->>>>>>> 290772c6
+    return groupMediaIntoSequences(mediaFiles, sequenceGap, isVideoMedia)
   }, [mediaFiles, sequenceGap])
 
   // Grid column CSS classes
