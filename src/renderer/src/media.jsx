import { CameraOff, X, Square } from 'lucide-react'
import { useCallback, useEffect, useMemo, useRef, useState } from 'react'
import { useQuery } from '@tanstack/react-query'
import { useParams } from 'react-router'
import CircularTimeFilter, { DailyActivityRadar } from './ui/clock'
import SpeciesDistribution from './ui/speciesDistribution'
import TimelineChart from './ui/timeseries'

function ImageModal({
  isOpen,
  onClose,
  media,
  constructImageUrl,
  onNext,
  onPrevious,
  hasNext,
  hasPrevious,
  studyId
}) {
  const [showBboxes, setShowBboxes] = useState(true)
<<<<<<< HEAD
  const [bboxes, setBboxes] = useState([])

  // Fetch bboxes when modal opens or media changes
  useEffect(() => {
    if (!isOpen || !media?.mediaID || !studyId) {
      setBboxes([])
      return
    }

    async function fetchBboxes() {
      try {
        const response = await window.api.getMediaBboxes(studyId, media.mediaID)
        if (response.data) {
          setBboxes(response.data)
        } else {
          setBboxes([])
        }
      } catch (error) {
        console.error('Error fetching bboxes:', error)
        setBboxes([])
      }
    }

    fetchBboxes()
  }, [isOpen, media?.mediaID, studyId])
=======

  const { data: bboxes = [] } = useQuery({
    queryKey: ['mediaBboxes', studyId, media?.mediaID],
    queryFn: async () => {
      const response = await window.api.getMediaBboxes(studyId, media.mediaID)
      if (response.data) {
        return response.data
      }
      return []
    },
    enabled: isOpen && !!media?.mediaID && !!studyId
  })
>>>>>>> 731caae3

  useEffect(() => {
    if (!isOpen) return

    const handleKeyDown = (e) => {
      if (e.key === 'ArrowLeft' && hasPrevious) {
        onPrevious()
      } else if (e.key === 'ArrowRight' && hasNext) {
        onNext()
      } else if (e.key === 'Escape') {
        onClose()
      } else if (e.key === 'b' || e.key === 'B') {
        // Toggle bboxes with 'b' key
        setShowBboxes((prev) => !prev)
      }
    }

    window.addEventListener('keydown', handleKeyDown)
    return () => window.removeEventListener('keydown', handleKeyDown)
  }, [isOpen, onNext, onPrevious, onClose, hasNext, hasPrevious])

  if (!isOpen || !media) return null

  const hasBboxes = bboxes.length > 0

  return (
    <div
      className="fixed inset-0 z-50 flex items-center justify-center bg-black/85 p-4"
      onClick={onClose}
    >
      <div className="relative max-w-7xl w-full h-full flex items-center justify-center">
        {/* Close button */}
        <button
          onClick={onClose}
          className="absolute top-0 right-0 z-10 bg-white rounded-full p-2 hover:bg-gray-100 transition-colors"
          aria-label="Close modal"
        >
          <X size={24} />
        </button>

        {/* Bbox toggle button */}
        {hasBboxes && (
          <button
            onClick={(e) => {
              e.stopPropagation()
              setShowBboxes((prev) => !prev)
            }}
            className={`absolute top-0 right-12 z-10 rounded-full p-2 transition-colors ${showBboxes ? 'bg-lime-500 text-white hover:bg-lime-600' : 'bg-white hover:bg-gray-100'}`}
            aria-label={showBboxes ? 'Hide bounding boxes' : 'Show bounding boxes'}
            title={`${showBboxes ? 'Hide' : 'Show'} bounding boxes (B)`}
          >
            <Square size={24} />
          </button>
        )}

        <div
          className="bg-white rounded-lg overflow-hidden shadow-2xl max-h-[90vh] flex flex-col max-w-full"
          onClick={(e) => e.stopPropagation()}
        >
          <div className="flex items-center justify-center bg-gray-100 overflow-hidden relative">
            <img
              src={constructImageUrl(media.filePath)}
              alt={media.fileName || `Media ${media.mediaID}`}
              className="max-w-full max-h-[calc(90vh-120px)] w-auto h-auto object-contain"
            />
            {/* Bbox overlay */}
            {showBboxes && hasBboxes && (
              <svg
                className="absolute inset-0 w-full h-full pointer-events-none"
                style={{ position: 'absolute', top: 0, left: 0, width: '100%', height: '100%' }}
              >
                {bboxes.map((bbox, index) => (
                  <rect
                    key={bbox.observationID || index}
                    x={`${bbox.bboxX * 100}%`}
                    y={`${bbox.bboxY * 100}%`}
                    width={`${bbox.bboxWidth * 100}%`}
                    height={`${bbox.bboxHeight * 100}%`}
                    stroke="#84cc16"
                    strokeWidth="3"
                    fill="none"
                  />
                ))}
              </svg>
            )}
          </div>
          <div className="p-4 bg-white flex-shrink-0">
            <div className="flex items-center justify-between">
              <h3 className="text-lg font-semibold">{media.scientificName}</h3>
              {hasBboxes && (
                <span className="text-xs text-gray-400">
                  {bboxes.length} detection{bboxes.length !== 1 ? 's' : ''}
                </span>
              )}
            </div>
            <p className="text-sm text-gray-500 mt-1">
              {new Date(media.timestamp).toLocaleString()}
            </p>
            {media.fileName && (
              <p className="text-xs text-gray-400 mt-1 truncate">{media.fileName}</p>
            )}
          </div>
        </div>
      </div>
    </div>
  )
}

const palette = [
  'hsl(173 58% 39%)',
  'hsl(43 74% 66%)',
  'hsl(12 76% 61%)',
  'hsl(197 37% 24%)',
  'hsl(27 87% 67%)'
]

function Gallery({ species, dateRange, timeRange }) {
  const [mediaFiles, setMediaFiles] = useState([])
  const [loading, setLoading] = useState(true)
  const [imageErrors, setImageErrors] = useState({})
  const [page, setPage] = useState(1)
  const [hasMore, setHasMore] = useState(true)
  const [initialLoad, setInitialLoad] = useState(true)
  const [selectedMedia, setSelectedMedia] = useState(null)
  const [isModalOpen, setIsModalOpen] = useState(false)
  const loaderRef = useRef(null)
  const PAGE_SIZE = 15
  const debounceTimeoutRef = useRef(null)

  const { id } = useParams()

  // Debounce function
  const debounce = (func, delay) => {
    return (...args) => {
      if (debounceTimeoutRef.current) {
        clearTimeout(debounceTimeoutRef.current)
      }
      debounceTimeoutRef.current = setTimeout(() => {
        func(...args)
      }, delay)
    }
  }

  // Set up Intersection Observer for infinite scrolling
  useEffect(() => {
    const observer = new IntersectionObserver(
      (entries) => {
        if (entries[0].isIntersecting && hasMore && !loading && !initialLoad) {
          loadMoreMedia()
        }
      },
      { threshold: 0.1 }
    )

    if (loaderRef.current) {
      observer.observe(loaderRef.current)
    }

    return () => {
      if (loaderRef.current) {
        observer.unobserve(loaderRef.current)
      }
    }
  }, [hasMore, loading, initialLoad, loaderRef])

  // Create a memoized version of loadMedia to avoid recreating on each render
  const loadMedia = useCallback(
    async (pageNum, isNewSearch = false) => {
      try {
        setLoading(true)

        console.log(
          'Fetching media files for species:',
          species,
          dateRange,
          timeRange,
          'page:',
          pageNum
        )
        const response = await window.api.getMedia(id, {
          species,
          dateRange: { start: dateRange[0], end: dateRange[1] },
          timeRange,
          limit: PAGE_SIZE,
          offset: (pageNum - 1) * PAGE_SIZE
        })

        if (response.error) {
          console.warn('Error fetching media files:', response.error)
        } else {
          if (isNewSearch) {
            setMediaFiles(response.data)
          } else {
            setMediaFiles((prev) => [...prev, ...response.data])
          }

          setHasMore(response.data.length === PAGE_SIZE)
        }
      } catch (err) {
        console.warn(err)
      } finally {
        setLoading(false)
        setInitialLoad(false)
      }
    },
    [id, species, dateRange, timeRange]
  )

  // Create a debounced version of loadMedia
  const debouncedLoadMedia = useMemo(
    () => debounce((pageNum, isNewSearch) => loadMedia(pageNum, isNewSearch), 100),
    [loadMedia]
  )

  useEffect(() => {
    // Reset pagination when filters change
    // setMediaFiles([])
    setPage(1)
    setHasMore(true)
    setInitialLoad(true)

    if (!dateRange[0] || !dateRange[1]) return

    debouncedLoadMedia(1, true)
  }, [species, dateRange, timeRange, id, debouncedLoadMedia])

  const loadMoreMedia = () => {
    if (!loading && hasMore) {
      const nextPage = page + 1
      setPage(nextPage)
      loadMedia(nextPage, false)
    }
  }

  const constructImageUrl = (fullFilePath) => {
    if (fullFilePath.startsWith('http')) {
      return fullFilePath
    }

    return `local-file://get?path=${encodeURIComponent(fullFilePath)}`
  }

  const handleImageClick = (media) => {
    setSelectedMedia(media)
    setIsModalOpen(true)
  }

  const handleCloseModal = () => {
    setIsModalOpen(false)
    setSelectedMedia(null)
  }

  const handleNextImage = () => {
    if (!selectedMedia) return
    const currentIndex = mediaFiles.findIndex((m) => m.mediaID === selectedMedia.mediaID)
    if (currentIndex < mediaFiles.length - 1) {
      setSelectedMedia(mediaFiles[currentIndex + 1])
    }
  }

  const handlePreviousImage = () => {
    if (!selectedMedia) return
    const currentIndex = mediaFiles.findIndex((m) => m.mediaID === selectedMedia.mediaID)
    if (currentIndex > 0) {
      setSelectedMedia(mediaFiles[currentIndex - 1])
    }
  }

  const currentIndex = selectedMedia
    ? mediaFiles.findIndex((m) => m.mediaID === selectedMedia.mediaID)
    : -1
  const hasNext = currentIndex >= 0 && currentIndex < mediaFiles.length - 1
  const hasPrevious = currentIndex > 0

  return (
    <>
      <ImageModal
        isOpen={isModalOpen}
        onClose={handleCloseModal}
        media={selectedMedia}
        constructImageUrl={constructImageUrl}
        onNext={handleNextImage}
        onPrevious={handlePreviousImage}
        hasNext={hasNext}
        hasPrevious={hasPrevious}
        studyId={id}
      />
      <div className="flex flex-wrap gap-[12px] h-full overflow-auto">
        {mediaFiles.map((media) => (
          <div
            key={media.mediaID}
            className="border border-gray-300 rounded-lg overflow-hidden min-w-[200px] w-[calc(33%-7px)] flex flex-col h-max"
          >
            <div
              className="bg-gray-100 flex items-center justify-center cursor-pointer hover:bg-gray-200 transition-colors"
              onClick={() => handleImageClick(media)}
            >
              <img
                src={constructImageUrl(media.filePath)}
                alt={media.fileName || `Media ${media.mediaID}`}
                data-image={media.filePath}
                className={`object-contain w-full h-auto min-h-20 ${imageErrors[media.mediaID] ? 'hidden' : ''}`}
                onError={() => {
                  setImageErrors((prev) => ({ ...prev, [media.mediaID]: true }))
                }}
                loading="lazy"
              />
              {imageErrors[media.mediaID] && (
                <div
                  className="flex items-center justify-center w-full h-full bg-gray-100 text-gray-400 flex-1"
                  title={`Image not available or failed to load because it's not public or has been deleted/moved locally ${media.filePath}`}
                >
                  <CameraOff size={32} />
                </div>
              )}
            </div>
            <div className="p-2">
              <h3 className="text-sm font-semibold truncate">{media.scientificName}</h3>
              <p className="text-xs text-gray-500">{new Date(media.timestamp).toLocaleString()}</p>
            </div>
          </div>
        ))}

        {/* Loading indicator and intersection target */}
        <div ref={loaderRef} className="w-full flex justify-center p-4">
          {loading && !initialLoad && (
            <div className="flex items-center justify-center">
              <div className="animate-spin rounded-full h-6 w-6 border-b-2 border-gray-900"></div>
              <span className="ml-2">Loading more...</span>
            </div>
          )}
          {!hasMore && mediaFiles.length > 0 && (
            <p className="text-gray-500 text-sm">No more images to load</p>
          )}
          {!hasMore && mediaFiles.length === 0 && !loading && (
            <p className="text-gray-500">No media files match the selected filters</p>
          )}
        </div>
      </div>
    </>
  )
}

export default function Activity({ studyData, studyId }) {
  const { id } = useParams()
  const actualStudyId = studyId || id // Use passed studyId or from params

  const [error, setError] = useState(null)
  const [selectedSpecies, setSelectedSpecies] = useState([])
  const [dateRange, setDateRange] = useState([null, null])
  const [timeRange, setTimeRange] = useState({ start: 0, end: 24 })
  const [timeseriesData, setTimeseriesData] = useState(null)
  const [speciesDistributionData, setSpeciesDistributionData] = useState(null)
  const [dailyActivityData, setDailyActivityData] = useState(null)

  const taxonomicData = studyData?.taxonomic || null

  useEffect(() => {
    async function fetchData() {
      try {
        const speciesResponse = await window.api.getSpeciesDistribution(actualStudyId)

        if (speciesResponse.error) {
          setError(speciesResponse.error)
        } else {
          setSpeciesDistributionData(speciesResponse.data)
          setSelectedSpecies(speciesResponse.data.slice(0, 2))
        }
      } catch (err) {
        setError(err.message || 'Failed to fetch activity data')
      }
    }

    if (actualStudyId) {
      fetchData()
    }
  }, [actualStudyId])

  useEffect(() => {
    async function fetchTimeseriesData() {
      if (!selectedSpecies.length || !actualStudyId) return

      try {
        const speciesNames = selectedSpecies.map((s) => s.scientificName)
        const response = await window.api.getSpeciesTimeseries(actualStudyId, speciesNames)

        if (response.error) {
          console.error('Error fetching species timeseries:', response.error)
          return
        }

        setTimeseriesData(response.data.timeseries)
      } catch (err) {
        console.error('Failed to fetch species timeseries:', err)
      }
    }

    fetchTimeseriesData()
  }, [selectedSpecies, actualStudyId])

  useEffect(() => {
    if (
      timeseriesData &&
      timeseriesData.length > 0 &&
      dateRange[0] === null &&
      dateRange[1] === null
    ) {
      const totalPeriods = timeseriesData.length
      const startIndex = Math.max(totalPeriods - Math.max(Math.ceil(totalPeriods * 0.3), 2), 0)
      const endIndex = totalPeriods - 1

      let startDate = new Date(timeseriesData[startIndex].date)
      let endDate = new Date(timeseriesData[endIndex].date)

      // Ensure a minimum range of 1 day if dates are the same
      // if (startDate.getTime() === endDate.getTime()) {
      //   endDate = new Date(startDate)
      //   endDate.setDate(endDate.getDate() + 1) // Add one day to end date
      // }

      setDateRange([startDate, endDate])
    }
  }, [timeseriesData])

  console.log('dateRange', dateRange)

  useEffect(() => {
    async function fetchDailyActivityData() {
      if (!selectedSpecies.length || !dateRange[0] || !dateRange[1]) return

      try {
        const speciesNames = selectedSpecies.map((s) => s.scientificName)
        const response = await window.api.getSpeciesDailyActivity(
          actualStudyId,
          speciesNames,
          dateRange[0].toISOString(),
          dateRange[1].toISOString()
        )

        if (response.error) {
          console.error('Error fetching daily activity data:', response.error)
          return
        }

        setDailyActivityData(response.data)
      } catch (err) {
        console.error('Failed to fetch daily activity data:', err)
      }
    }

    fetchDailyActivityData()
  }, [dateRange, selectedSpecies, actualStudyId])

  // Handle time range changes
  const handleTimeRangeChange = useCallback((newTimeRange) => {
    setTimeRange(newTimeRange)
  }, [])

  // Handle species selection changes
  const handleSpeciesChange = useCallback((newSelectedSpecies) => {
    // Ensure we have at least one species selected
    if (newSelectedSpecies.length === 0) {
      return
    }
    setSelectedSpecies(newSelectedSpecies)
  }, [])

  return (
    <div className="px-4 flex flex-col h-full">
      {error ? (
        <div className="text-red-500 py-4">Error: {error}</div>
      ) : (
        <div className="flex flex-col h-full gap-4">
          {/* First row - takes remaining space */}
          <div className="flex flex-row gap-4 flex-1 min-h-0">
            {/* Species Distribution - left side */}

            {/* Map - right side */}
            <div className="h-full flex-1">
              <Gallery
                species={selectedSpecies.map((s) => s.scientificName)}
                dateRange={dateRange}
                timeRange={timeRange}
              />
            </div>
            <div className="h-full overflow-auto w-xs">
              {speciesDistributionData && (
                <SpeciesDistribution
                  data={speciesDistributionData}
                  taxonomicData={taxonomicData}
                  selectedSpecies={selectedSpecies}
                  onSpeciesChange={handleSpeciesChange}
                  palette={palette}
                />
              )}
            </div>
          </div>

          {/* Second row - fixed height with timeline and clock */}
          <div className="w-full flex h-[130px] flex-shrink-0 gap-3">
            <div className="w-[140px] h-full rounded border border-gray-200 flex items-center justify-center relative">
              <DailyActivityRadar
                activityData={dailyActivityData}
                selectedSpecies={selectedSpecies}
                palette={palette}
              />
              <div className="absolute w-full h-full flex items-center justify-center">
                <CircularTimeFilter
                  onChange={handleTimeRangeChange}
                  startTime={timeRange.start}
                  endTime={timeRange.end}
                />
              </div>
            </div>
            <div className="flex-grow rounded px-2 border border-gray-200">
              <TimelineChart
                timeseriesData={timeseriesData}
                selectedSpecies={selectedSpecies}
                dateRange={dateRange}
                setDateRange={setDateRange}
                palette={palette}
              />
            </div>
          </div>
        </div>
      )}
    </div>
  )
}<|MERGE_RESOLUTION|>--- conflicted
+++ resolved
@@ -18,33 +18,6 @@
   studyId
 }) {
   const [showBboxes, setShowBboxes] = useState(true)
-<<<<<<< HEAD
-  const [bboxes, setBboxes] = useState([])
-
-  // Fetch bboxes when modal opens or media changes
-  useEffect(() => {
-    if (!isOpen || !media?.mediaID || !studyId) {
-      setBboxes([])
-      return
-    }
-
-    async function fetchBboxes() {
-      try {
-        const response = await window.api.getMediaBboxes(studyId, media.mediaID)
-        if (response.data) {
-          setBboxes(response.data)
-        } else {
-          setBboxes([])
-        }
-      } catch (error) {
-        console.error('Error fetching bboxes:', error)
-        setBboxes([])
-      }
-    }
-
-    fetchBboxes()
-  }, [isOpen, media?.mediaID, studyId])
-=======
 
   const { data: bboxes = [] } = useQuery({
     queryKey: ['mediaBboxes', studyId, media?.mediaID],
@@ -57,7 +30,6 @@
     },
     enabled: isOpen && !!media?.mediaID && !!studyId
   })
->>>>>>> 731caae3
 
   useEffect(() => {
     if (!isOpen) return
