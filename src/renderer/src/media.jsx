import {
  CameraOff,
  X,
  Square,
  Calendar,
  Pencil,
  Check,
  Search,
  Trash2,
  Grid3x3,
  Plus,
  Layers,
<<<<<<< HEAD
  Play,
  Loader2
=======
  ChevronDown,
  ChevronUp
>>>>>>> 2c446ec0
} from 'lucide-react'
import { forwardRef, useCallback, useEffect, useMemo, useRef, useState } from 'react'
import { useQuery, useQueryClient, useMutation, useInfiniteQuery } from '@tanstack/react-query'
import { useParams } from 'react-router'
import CircularTimeFilter, { DailyActivityRadar } from './ui/clock'
import SpeciesDistribution from './ui/speciesDistribution'
import TimelineChart from './ui/timeseries'
import DateTimePicker from './ui/DateTimePicker'
import EditableBbox from './ui/EditableBbox'
import { computeBboxLabelPosition, computeSelectorPosition } from './utils/positioning'
import { getImageBounds, screenToNormalized } from './utils/bboxCoordinates'
import { groupMediaIntoSequences } from './utils/sequenceGrouping'

/**
 * Observation list panel - always visible list of all detections
 */
function ObservationListPanel({ bboxes, selectedId, onSelect, onDelete }) {
  if (!bboxes || bboxes.length === 0) return null

  return (
    <div className="border-t border-gray-200 bg-gray-50 max-h-32 overflow-y-auto flex-shrink-0">
      <div className="px-4 py-1.5 text-xs font-medium text-gray-500 sticky top-0 bg-gray-50 border-b border-gray-200 flex items-center justify-between">
        <span>
          {bboxes.length} detection{bboxes.length !== 1 ? 's' : ''}
        </span>
        <span className="text-gray-400">Click to edit</span>
      </div>
      {bboxes.map((bbox) => (
        <div
          key={bbox.observationID}
          className={`w-full px-4 py-2 flex items-center justify-between hover:bg-gray-100 transition-colors ${
            selectedId === bbox.observationID ? 'bg-lime-100' : ''
          }`}
        >
          <button
            onClick={(e) => {
              e.stopPropagation()
              onSelect(bbox.observationID === selectedId ? null : bbox.observationID)
            }}
            className="flex items-center gap-2 flex-1 text-left"
          >
            <span
              className={`w-2 h-2 rounded-full flex-shrink-0 ${
                bbox.classificationMethod === 'human' ? 'bg-green-500' : 'bg-lime-500'
              }`}
            />
            <span className="text-sm font-medium truncate max-w-[200px]">
              {bbox.scientificName || 'Blank'}
            </span>
            {bbox.classificationMethod === 'human' && (
              <span className="text-xs text-green-600">✓</span>
            )}
          </button>
          <div className="flex items-center gap-2">
            {bbox.confidence && (
              <span className="text-xs text-gray-400">{Math.round(bbox.confidence * 100)}%</span>
            )}
            <Pencil size={14} className="text-gray-400" />
            <button
              onClick={(e) => {
                e.stopPropagation()
                onDelete(bbox.observationID)
              }}
              className="p-1 rounded hover:bg-red-100 text-gray-400 hover:text-red-500 transition-colors"
              title="Delete observation"
            >
              <Trash2 size={14} />
            </button>
          </div>
        </div>
      ))}
    </div>
  )
}

/**
 * Species selection dropdown for editing observation classifications
 */
function SpeciesSelector({ bbox, studyId, onClose, onUpdate }) {
  const [searchTerm, setSearchTerm] = useState('')
  const [customSpecies, setCustomSpecies] = useState('')
  const [showCustomInput, setShowCustomInput] = useState(false)
  const inputRef = useRef(null)
  const customInputRef = useRef(null)

  // Fetch distinct species for the dropdown
  const { data: speciesList = [] } = useQuery({
    queryKey: ['distinctSpecies', studyId],
    queryFn: async () => {
      const response = await window.api.getDistinctSpecies(studyId)
      return response.data || []
    },
    staleTime: 30000 // Cache for 30 seconds
  })

  // Focus input on mount
  useEffect(() => {
    if (showCustomInput && customInputRef.current) {
      customInputRef.current.focus()
    } else if (inputRef.current) {
      inputRef.current.focus()
    }
  }, [showCustomInput])

  // Handle keyboard navigation
  useEffect(() => {
    const handleKeyDown = (e) => {
      if (e.key === 'Escape') {
        e.stopPropagation()
        onClose()
      }
    }
    window.addEventListener('keydown', handleKeyDown)
    return () => window.removeEventListener('keydown', handleKeyDown)
  }, [onClose])

  // Filter species by search term
  const filteredSpecies = useMemo(() => {
    if (!searchTerm) return speciesList
    const term = searchTerm.toLowerCase()
    return speciesList.filter(
      (s) =>
        s.scientificName?.toLowerCase().includes(term) || s.commonName?.toLowerCase().includes(term)
    )
  }, [speciesList, searchTerm])

  const handleSelectSpecies = (scientificName, commonName = null) => {
    onUpdate({
      observationID: bbox.observationID,
      scientificName,
      commonName,
      observationType: 'animal'
    })
    onClose()
  }

  const handleCustomSubmit = (e) => {
    e.preventDefault()
    if (customSpecies.trim()) {
      handleSelectSpecies(customSpecies.trim())
    }
  }

  return (
    <div
      className="absolute z-20 bg-white rounded-lg shadow-xl border border-gray-200 w-72 max-h-80 overflow-hidden"
      onClick={(e) => e.stopPropagation()}
    >
      {/* Search/Custom input header */}
      <div className="p-2 border-b border-gray-100">
        {showCustomInput ? (
          <form onSubmit={handleCustomSubmit} className="flex gap-2">
            <input
              ref={customInputRef}
              type="text"
              value={customSpecies}
              onChange={(e) => setCustomSpecies(e.target.value)}
              placeholder="Enter species name..."
              className="flex-1 px-2 py-1.5 text-sm border border-gray-300 rounded focus:outline-none focus:ring-2 focus:ring-lime-500 focus:border-transparent"
            />
            <button
              type="submit"
              disabled={!customSpecies.trim()}
              className="px-2 py-1.5 bg-lime-500 text-white rounded hover:bg-lime-600 disabled:opacity-50 disabled:cursor-not-allowed"
            >
              <Check size={16} />
            </button>
            <button
              type="button"
              onClick={() => setShowCustomInput(false)}
              className="px-2 py-1.5 bg-gray-200 text-gray-600 rounded hover:bg-gray-300"
            >
              <X size={16} />
            </button>
          </form>
        ) : (
          <div className="relative">
            <Search size={16} className="absolute left-2 top-1/2 -translate-y-1/2 text-gray-400" />
            <input
              ref={inputRef}
              type="text"
              value={searchTerm}
              onChange={(e) => setSearchTerm(e.target.value)}
              placeholder="Search species..."
              className="w-full pl-8 pr-3 py-1.5 text-sm border border-gray-300 rounded focus:outline-none focus:ring-2 focus:ring-lime-500 focus:border-transparent"
            />
          </div>
        )}
      </div>

      {/* Species list */}
      <div className="max-h-52 overflow-y-auto">
        {/* Add Custom option */}
        {!showCustomInput && (
          <button
            onClick={() => setShowCustomInput(true)}
            className="w-full px-3 py-2 text-left hover:bg-blue-50 flex items-center gap-2 text-blue-600 border-b border-gray-100"
          >
            <span className="text-sm">+ Add custom species</span>
          </button>
        )}

        {/* Filtered species list */}
        {filteredSpecies.map((species) => (
          <button
            key={species.scientificName}
            onClick={() => handleSelectSpecies(species.scientificName, species.commonName)}
            className={`w-full px-3 py-2 text-left hover:bg-lime-50 flex items-center justify-between ${
              species.scientificName === bbox.scientificName ? 'bg-lime-100' : ''
            }`}
          >
            <div>
              <span className="text-sm font-medium">{species.scientificName}</span>
              {species.commonName && (
                <span className="text-xs text-gray-500 ml-2">({species.commonName})</span>
              )}
            </div>
            <span className="text-xs text-gray-400">{species.observationCount}</span>
          </button>
        ))}

        {filteredSpecies.length === 0 && searchTerm && (
          <div className="px-3 py-4 text-sm text-gray-500 text-center">
            No species found. Click &quot;Add custom species&quot; to add a new one.
          </div>
        )}
      </div>
    </div>
  )
}

/**
 * Clickable bbox label showing species name with smart positioning
 * - Labels near top edge are positioned below the bbox
 * - Labels near right edge are right-aligned
 */
const BboxLabel = forwardRef(function BboxLabel(
  { bbox, isSelected, onClick, onDelete, isHuman },
  ref
) {
  const displayName = bbox.scientificName || 'Blank'
  const confidence = bbox.confidence ? `${Math.round(bbox.confidence * 100)}%` : null

  // Use the extracted positioning function
  const { left: leftPos, top: topPos, transform: transformVal } = computeBboxLabelPosition(bbox)

  const style = {
    left: leftPos,
    top: topPos,
    transform: transformVal,
    maxWidth: '200px',
    whiteSpace: 'nowrap',
    overflow: 'hidden',
    textOverflow: 'ellipsis'
  }

  return (
    <div ref={ref} className="absolute flex items-center gap-1 pointer-events-auto" style={style}>
      <button
        onClick={(e) => {
          e.stopPropagation()
          onClick()
        }}
        className={`px-2 py-0.5 rounded text-xs font-medium transition-all cursor-pointer hover:scale-105 ${
          isSelected
            ? 'bg-lime-500 text-white ring-2 ring-lime-300'
            : isHuman
              ? 'bg-green-500 text-white hover:bg-green-600'
              : 'bg-lime-500/90 text-white hover:bg-lime-600'
        }`}
        title={`${displayName}${confidence ? ` (${confidence})` : ''} - Click to edit`}
      >
        {displayName}
        {confidence && !isHuman && <span className="ml-1 opacity-75">{confidence}</span>}
        {isHuman && <span className="ml-1">✓</span>}
      </button>
      {isSelected && (
        <button
          onClick={(e) => {
            e.stopPropagation()
            onDelete()
          }}
          className="p-1 rounded bg-red-500 text-white hover:bg-red-600 transition-colors"
          title="Delete observation"
        >
          <Trash2 size={12} />
        </button>
      )}
    </div>
  )
})

/**
 * Overlay for drawing new bounding boxes.
 * Handles mouse events for click-drag bbox creation.
 * Simple manual mode - when active, captures all mouse events for drawing.
 */
function DrawingOverlay({ imageRef, containerRef, onComplete }) {
  const [drawStart, setDrawStart] = useState(null)
  const [drawCurrent, setDrawCurrent] = useState(null)
  const imageBoundsRef = useRef(null)

  // Minimum bbox size (5% of image dimension)
  const MIN_SIZE = 0.05

  // Calculate image bounds when the overlay mounts or refs change
  useEffect(() => {
    const updateBounds = () => {
      if (imageRef?.current && containerRef?.current) {
        imageBoundsRef.current = getImageBounds(imageRef.current, containerRef.current)
      }
    }
    updateBounds()

    // Also update on resize
    window.addEventListener('resize', updateBounds)
    return () => window.removeEventListener('resize', updateBounds)
  }, [imageRef, containerRef])

  const handleMouseDown = useCallback((e) => {
    e.stopPropagation()
    const bounds = imageBoundsRef.current
    if (!bounds) return

    const normalized = screenToNormalized(e.clientX, e.clientY, bounds)
    if (!normalized) return

    // Only start if click is within image bounds (0-1)
    if (normalized.x >= 0 && normalized.x <= 1 && normalized.y >= 0 && normalized.y <= 1) {
      setDrawStart(normalized)
      setDrawCurrent(normalized)
    }
  }, [])

  const handleMouseMove = useCallback(
    (e) => {
      if (!drawStart) return

      const bounds = imageBoundsRef.current
      if (!bounds) return

      const normalized = screenToNormalized(e.clientX, e.clientY, bounds)
      if (!normalized) return

      // Clamp to image bounds
      setDrawCurrent({
        x: Math.max(0, Math.min(1, normalized.x)),
        y: Math.max(0, Math.min(1, normalized.y))
      })
    },
    [drawStart]
  )

  const handleMouseUp = useCallback(() => {
    if (!drawStart || !drawCurrent) {
      setDrawStart(null)
      setDrawCurrent(null)
      return
    }

    // Calculate bbox from start and current points
    const minX = Math.min(drawStart.x, drawCurrent.x)
    const minY = Math.min(drawStart.y, drawCurrent.y)
    const maxX = Math.max(drawStart.x, drawCurrent.x)
    const maxY = Math.max(drawStart.y, drawCurrent.y)

    const width = maxX - minX
    const height = maxY - minY

    // Minimum size check
    if (width >= MIN_SIZE && height >= MIN_SIZE) {
      onComplete({
        bboxX: minX,
        bboxY: minY,
        bboxWidth: width,
        bboxHeight: height
      })
    }

    setDrawStart(null)
    setDrawCurrent(null)
  }, [drawStart, drawCurrent, onComplete])

  // Calculate preview rect in percentages
  const previewRect =
    drawStart && drawCurrent
      ? {
          x: Math.min(drawStart.x, drawCurrent.x) * 100,
          y: Math.min(drawStart.y, drawCurrent.y) * 100,
          width: Math.abs(drawCurrent.x - drawStart.x) * 100,
          height: Math.abs(drawCurrent.y - drawStart.y) * 100
        }
      : null

  return (
    <>
      {/* Transparent overlay to capture all mouse events for drawing */}
      <div
        className="absolute inset-0 z-30 cursor-crosshair"
        onMouseDown={handleMouseDown}
        onMouseMove={handleMouseMove}
        onMouseUp={handleMouseUp}
        onMouseLeave={handleMouseUp}
      />

      {/* Drawing preview */}
      {previewRect && (
        <svg className="absolute inset-0 w-full h-full z-30 pointer-events-none">
          <rect
            x={`${previewRect.x}%`}
            y={`${previewRect.y}%`}
            width={`${previewRect.width}%`}
            height={`${previewRect.height}%`}
            stroke="#3b82f6"
            strokeWidth="2"
            strokeDasharray="5,5"
            fill="rgba(59, 130, 246, 0.1)"
          />
        </svg>
      )}

      {/* Draw mode indicator */}
      <div className="absolute top-4 left-1/2 -translate-x-1/2 z-40 bg-blue-500 text-white px-3 py-1 rounded-full text-sm font-medium shadow-lg pointer-events-none">
        Click and drag to draw a box
      </div>
    </>
  )
}

function ImageModal({
  isOpen,
  onClose,
  media,
  constructImageUrl,
  onNext,
  onPrevious,
  hasNext,
  hasPrevious,
  studyId,
  onTimestampUpdate,
  sequence,
  sequenceIndex,
  onSequenceNext,
  onSequencePrevious,
  hasNextInSequence,
  hasPreviousInSequence,
  isVideoMedia
}) {
  const [showBboxes, setShowBboxes] = useState(true)
  const [isEditingTimestamp, setIsEditingTimestamp] = useState(false)
  const [showDatePicker, setShowDatePicker] = useState(false)
  const [inlineTimestamp, setInlineTimestamp] = useState('')
  const [isSaving, setIsSaving] = useState(false)
  const [error, setError] = useState(null)
  const [selectedBboxId, setSelectedBboxId] = useState(null)
  const [showSpeciesSelector, setShowSpeciesSelector] = useState(false) // Only show when clicking label
  const [selectorPosition, setSelectorPosition] = useState(null)
  // Draw mode state for creating new bboxes
  const [isDrawMode, setIsDrawMode] = useState(false)
  const [videoError, setVideoError] = useState(false)
  // Transcoding state: 'idle' | 'checking' | 'transcoding' | 'ready' | 'error'
  const [transcodeState, setTranscodeState] = useState('idle')
  const [transcodeProgress, setTranscodeProgress] = useState(0)
  const [transcodedUrl, setTranscodedUrl] = useState(null)
  const [transcodeError, setTranscodeError] = useState(null)
  const queryClient = useQueryClient()

  // Refs for positioning the species selector near the label
  const imageContainerRef = useRef(null)
  const bboxLabelRefs = useRef({})
  const imageRef = useRef(null)
  const videoSpeciesLabelRef = useRef(null) // For video footer species label

  // Initialize inline timestamp when media changes
  useEffect(() => {
    if (media?.timestamp) {
      setInlineTimestamp(new Date(media.timestamp).toLocaleString())
    }
    // Reset editing state when media changes
    setIsEditingTimestamp(false)
    setShowDatePicker(false)
    setError(null)
    setVideoError(false)
    // Reset transcoding state
    setTranscodeState('idle')
    setTranscodeProgress(0)
    setTranscodedUrl(null)
    setTranscodeError(null)
  }, [media?.mediaID, media?.timestamp])

  // Video transcoding effect - check if video needs transcoding and handle it
  useEffect(() => {
    if (!isOpen || !media || !isVideoMedia(media)) return

    let cancelled = false
    let unsubscribeProgress = null

    const handleTranscoding = async () => {
      console.log('=== TRANSCODE FLOW START ===')
      console.log('media.filePath:', media.filePath)
      setTranscodeState('checking')

      try {
        // Check if video needs transcoding (unsupported format)
        const needsTranscode = await window.api.transcode.needsTranscoding(media.filePath)
        console.log('needsTranscode:', needsTranscode)

        if (cancelled) return

        if (!needsTranscode) {
          // Video is browser-compatible, no transcoding needed
          console.log('Video is browser-compatible, no transcoding needed')
          setTranscodeState('idle')
          return
        }

        // Check if we have a cached transcoded version
        const cachedPath = await window.api.transcode.getCached(media.filePath)
        console.log('cachedPath:', cachedPath)

        if (cancelled) return

        if (cachedPath) {
          // Use cached transcoded file
          const url = `local-file://get?path=${encodeURIComponent(cachedPath)}`
          console.log('Using cached transcoded file, URL:', url)
          setTranscodedUrl(url)
          setTranscodeState('ready')
          return
        }

        // Need to transcode - set up progress listener
        console.log('Starting transcoding...')
        setTranscodeState('transcoding')
        setTranscodeProgress(0)

        unsubscribeProgress = window.api.transcode.onProgress(({ filePath, progress }) => {
          if (filePath === media.filePath) {
            setTranscodeProgress(progress)
          }
        })

        // Start transcoding
        const result = await window.api.transcode.start(media.filePath)
        console.log('Transcoding result:', result)

        if (cancelled) return

        if (result.success) {
          const url = `local-file://get?path=${encodeURIComponent(result.path)}`
          console.log('Transcoding succeeded, URL:', url)
          setTranscodedUrl(url)
          setTranscodeState('ready')
        } else {
          console.error('Transcoding failed:', result.error)
          setTranscodeError(result.error || 'Transcoding failed')
          setTranscodeState('error')
        }
      } catch (err) {
        console.error('Transcoding exception:', err)
        if (!cancelled) {
          setTranscodeError(err.message || 'Transcoding failed')
          setTranscodeState('error')
        }
      }
    }

    handleTranscoding()

    // Cleanup - cancel transcode if modal closes or media changes
    return () => {
      cancelled = true
      if (unsubscribeProgress) {
        unsubscribeProgress()
      }
      // Cancel any active transcode for this file
      if (media?.filePath) {
        window.api.transcode.cancel(media.filePath)
      }
    }
  }, [isOpen, media?.mediaID, media?.filePath, isVideoMedia])

  // Compute selector position when a bbox is selected AND species selector should be shown
  useEffect(() => {
    if (!selectedBboxId || !showSpeciesSelector) {
      setSelectorPosition(null)
      return
    }

    // For videos, use the footer species label ref
    if (isVideoMedia(media) && videoSpeciesLabelRef.current) {
      const labelRect = videoSpeciesLabelRef.current.getBoundingClientRect()
      const containerRect = imageContainerRef.current?.getBoundingClientRect() || {
        top: 0,
        bottom: window.innerHeight,
        left: 0,
        right: window.innerWidth,
        height: window.innerHeight,
        width: window.innerWidth
      }
      const position = computeSelectorPosition(labelRect, containerRect)
      setSelectorPosition(position)
      return
    }

    // For images, use the bbox label ref
    if (!bboxLabelRefs.current[selectedBboxId] || !imageContainerRef.current) {
      setSelectorPosition(null)
      return
    }

    const labelEl = bboxLabelRefs.current[selectedBboxId]
    const labelRect = labelEl.getBoundingClientRect()
    const containerRect = imageContainerRef.current.getBoundingClientRect()

    const position = computeSelectorPosition(labelRect, containerRect)
    setSelectorPosition(position)
  }, [selectedBboxId, showSpeciesSelector, media, isVideoMedia])

  // Recalculate position on window resize
  useEffect(() => {
    if (!selectedBboxId || !showSpeciesSelector) return

    const handleResize = () => {
      // For videos, use footer label ref
      if (isVideoMedia(media) && videoSpeciesLabelRef.current) {
        const labelRect = videoSpeciesLabelRef.current.getBoundingClientRect()
        const containerRect = imageContainerRef.current?.getBoundingClientRect() || {
          top: 0,
          bottom: window.innerHeight,
          left: 0,
          right: window.innerWidth,
          height: window.innerHeight,
          width: window.innerWidth
        }
        const position = computeSelectorPosition(labelRect, containerRect)
        setSelectorPosition(position)
        return
      }

      // For images, use bbox label ref
      if (bboxLabelRefs.current[selectedBboxId] && imageContainerRef.current) {
        const labelEl = bboxLabelRefs.current[selectedBboxId]
        const labelRect = labelEl.getBoundingClientRect()
        const containerRect = imageContainerRef.current.getBoundingClientRect()
        const position = computeSelectorPosition(labelRect, containerRect)
        setSelectorPosition(position)
      }
    }

    window.addEventListener('resize', handleResize)
    return () => window.removeEventListener('resize', handleResize)
  }, [selectedBboxId, showSpeciesSelector, media, isVideoMedia])

  // For videos, include observations without bbox geometry
  const isVideo = isVideoMedia(media)
  const { data: bboxes = [] } = useQuery({
    queryKey: ['mediaBboxes', studyId, media?.mediaID, isVideo],
    queryFn: async () => {
      // Pass true for videos to include observations without bbox
      const response = await window.api.getMediaBboxes(studyId, media.mediaID, isVideo)
      if (response.data) {
        return response.data
      }
      return []
    },
    enabled: isOpen && !!media?.mediaID && !!studyId
  })

  // Handle timestamp save
  const handleTimestampSave = async (newTimestamp) => {
    if (!media || !studyId) return

    setIsSaving(true)
    setError(null)

    // Store old timestamp for rollback
    const oldTimestamp = media.timestamp

    // Optimistic update
    if (onTimestampUpdate) {
      onTimestampUpdate(media.mediaID, newTimestamp)
    }

    try {
      const result = await window.api.setMediaTimestamp(studyId, media.mediaID, newTimestamp)

      if (result.error) {
        throw new Error(result.error)
      }

      // Update successful - use the formatted timestamp returned from backend
      const savedTimestamp = result.newTimestamp || newTimestamp

      // Update with the actual saved timestamp (preserves original format)
      if (onTimestampUpdate) {
        onTimestampUpdate(media.mediaID, savedTimestamp)
      }

      // Invalidate relevant queries
      queryClient.invalidateQueries({ queryKey: ['media'] })
      queryClient.invalidateQueries({ queryKey: ['mediaBboxes', studyId, media.mediaID] })

      setShowDatePicker(false)
      setIsEditingTimestamp(false)
      setInlineTimestamp(new Date(savedTimestamp).toLocaleString())
    } catch (err) {
      // Rollback on error
      if (onTimestampUpdate) {
        onTimestampUpdate(media.mediaID, oldTimestamp)
      }
      setError(err.message || 'Failed to update timestamp')
      console.error('Error updating timestamp:', err)
    } finally {
      setIsSaving(false)
    }
  }

  // Handle inline edit
  const handleInlineEdit = () => {
    setIsEditingTimestamp(true)
    setError(null)
  }

  const handleInlineSave = () => {
    try {
      // Trim whitespace
      const trimmedInput = inlineTimestamp.trim()
      if (!trimmedInput) {
        setError('Please enter a date and time')
        return
      }

      const parsedDate = new Date(trimmedInput)
      if (isNaN(parsedDate.getTime())) {
        setError('Invalid date format. Try: "12/25/2024, 2:30:00 PM" or "2024-12-25T14:30:00"')
        return
      }

      // Validate year is within reasonable bounds
      const year = parsedDate.getFullYear()
      if (year < 1970 || year > 2100) {
        setError('Year must be between 1970 and 2100')
        return
      }

      handleTimestampSave(parsedDate.toISOString())
    } catch {
      setError('Invalid date format. Try: "12/25/2024, 2:30:00 PM"')
    }
  }

  const handleInlineCancel = () => {
    setIsEditingTimestamp(false)
    if (media?.timestamp) {
      setInlineTimestamp(new Date(media.timestamp).toLocaleString())
    }
    setError(null)
  }

  // Handle inline keyboard events
  const handleInlineKeyDown = (e) => {
    if (e.key === 'Enter') {
      e.preventDefault()
      handleInlineSave()
    } else if (e.key === 'Escape') {
      e.preventDefault()
      e.stopPropagation()
      handleInlineCancel()
    }
  }

  // Mutation for updating observation classification
  const updateMutation = useMutation({
    mutationFn: async ({ observationID, scientificName, commonName, observationType }) => {
      const response = await window.api.updateObservationClassification(studyId, observationID, {
        scientificName,
        commonName,
        observationType
      })
      if (response.error) {
        throw new Error(response.error)
      }
      return response.data
    },
    onSuccess: () => {
      // Invalidate related queries to refresh data
      queryClient.invalidateQueries({ queryKey: ['mediaBboxes', studyId, media?.mediaID] })
      queryClient.invalidateQueries({ queryKey: ['speciesDistribution'] })
      queryClient.invalidateQueries({ queryKey: ['distinctSpecies', studyId] })
    }
  })

  const handleUpdateObservation = (updates) => {
    updateMutation.mutate(updates)
  }

  // Mutation for updating observation bounding box coordinates
  const updateBboxMutation = useMutation({
    mutationFn: async ({ observationID, bbox }) => {
      const response = await window.api.updateObservationBbox(studyId, observationID, bbox)
      if (response.error) {
        throw new Error(response.error)
      }
      return response.data
    },
    onMutate: async ({ observationID, bbox }) => {
      // Cancel outgoing queries
      await queryClient.cancelQueries({ queryKey: ['mediaBboxes', studyId, media?.mediaID] })

      // Snapshot previous value for rollback
      const previous = queryClient.getQueryData(['mediaBboxes', studyId, media?.mediaID])

      // Optimistically update the cache
      queryClient.setQueryData(['mediaBboxes', studyId, media?.mediaID], (old) =>
        old?.map((b) =>
          b.observationID === observationID ? { ...b, ...bbox, classificationMethod: 'human' } : b
        )
      )

      return { previous }
    },
    onError: (err, variables, context) => {
      // Rollback on error
      if (context?.previous) {
        queryClient.setQueryData(['mediaBboxes', studyId, media?.mediaID], context.previous)
      }
    },
    onSettled: () => {
      // Refetch to ensure sync
      queryClient.invalidateQueries({ queryKey: ['mediaBboxes', studyId, media?.mediaID] })
      // Also update thumbnail grid
      queryClient.invalidateQueries({ queryKey: ['thumbnailBboxesBatch'] })
    }
  })

  const handleBboxUpdate = useCallback(
    (observationID, newBbox) => {
      updateBboxMutation.mutate({ observationID, bbox: newBbox })
    },
    [updateBboxMutation]
  )

  // Mutation for deleting observation
  const deleteMutation = useMutation({
    mutationFn: async (observationID) => {
      const response = await window.api.deleteObservation(studyId, observationID)
      if (response.error) {
        throw new Error(response.error)
      }
      return response.data
    },
    onMutate: async (observationID) => {
      // Cancel outgoing queries
      await queryClient.cancelQueries({ queryKey: ['mediaBboxes', studyId, media?.mediaID] })

      // Snapshot previous value for rollback
      const previous = queryClient.getQueryData(['mediaBboxes', studyId, media?.mediaID])

      // Optimistically remove the observation from cache
      queryClient.setQueryData(['mediaBboxes', studyId, media?.mediaID], (old) =>
        old?.filter((b) => b.observationID !== observationID)
      )

      // Clear selection if deleted bbox was selected
      if (selectedBboxId === observationID) {
        setSelectedBboxId(null)
        setShowSpeciesSelector(false)
      }

      return { previous }
    },
    onError: (err, variables, context) => {
      // Rollback on error
      if (context?.previous) {
        queryClient.setQueryData(['mediaBboxes', studyId, media?.mediaID], context.previous)
      }
    },
    onSettled: () => {
      // Refetch to ensure sync
      queryClient.invalidateQueries({ queryKey: ['mediaBboxes', studyId, media?.mediaID] })
      // Also update thumbnail grid
      queryClient.invalidateQueries({ queryKey: ['thumbnailBboxesBatch'] })
    }
  })

  const handleDeleteObservation = useCallback(
    (observationID) => {
      deleteMutation.mutate(observationID)
    },
    [deleteMutation]
  )

  // Mutation for creating new observation
  const createMutation = useMutation({
    mutationFn: async (observationData) => {
      const response = await window.api.createObservation(studyId, observationData)
      if (response.error) {
        throw new Error(response.error)
      }
      return response.data
    },
    onSuccess: (data) => {
      // Invalidate related queries to refresh data
      queryClient.invalidateQueries({ queryKey: ['mediaBboxes', studyId, media?.mediaID] })
      queryClient.invalidateQueries({ queryKey: ['distinctSpecies', studyId] })
      queryClient.invalidateQueries({ queryKey: ['speciesDistribution'] })
      // Also update thumbnail grid
      queryClient.invalidateQueries({ queryKey: ['thumbnailBboxesBatch'] })
      // Exit draw mode and select the new observation
      setIsDrawMode(false)
      setSelectedBboxId(data.observationID)
    }
  })

  // Get default species from existing bboxes (most confident)
  const getDefaultSpecies = useCallback(() => {
    if (!bboxes || bboxes.length === 0) return { scientificName: null, commonName: null }

    // Find observation with highest confidence
    const withConfidence = bboxes.filter((b) => b.confidence != null)
    if (withConfidence.length === 0) {
      // No confidence scores - use first with a species name
      const withSpecies = bboxes.find((b) => b.scientificName)
      return {
        scientificName: withSpecies?.scientificName || null,
        commonName: withSpecies?.commonName || null
      }
    }

    const mostConfident = withConfidence.reduce((best, b) =>
      b.confidence > best.confidence ? b : best
    )
    return {
      scientificName: mostConfident.scientificName,
      commonName: mostConfident.commonName || null
    }
  }, [bboxes])

  // Handle draw completion - create new observation
  const handleDrawComplete = useCallback(
    (bbox) => {
      if (!media) return

      const defaultSpecies = getDefaultSpecies()
      const observationData = {
        mediaID: media.mediaID,
        deploymentID: media.deploymentID,
        timestamp: media.timestamp,
        scientificName: defaultSpecies.scientificName,
        commonName: defaultSpecies.commonName,
        bboxX: bbox.bboxX,
        bboxY: bbox.bboxY,
        bboxWidth: bbox.bboxWidth,
        bboxHeight: bbox.bboxHeight
      }

      createMutation.mutate(observationData)
    },
    [media, getDefaultSpecies, createMutation]
  )

  useEffect(() => {
    if (!isOpen) return

    const handleKeyDown = (e) => {
      // Don't handle navigation keys when editing timestamp
      if (isEditingTimestamp || showDatePicker) return

      // Handle escape in draw mode
      if (isDrawMode) {
        if (e.key === 'Escape') {
          setIsDrawMode(false)
        }
        return
      }

      // Handle keys when a bbox is selected
      if (selectedBboxId) {
        if (e.key === 'Escape') {
          setSelectedBboxId(null)
        } else if (e.key === 'Delete' || e.key === 'Backspace') {
          e.preventDefault()
          handleDeleteObservation(selectedBboxId)
        }
        return
      }

      if (e.key === 'ArrowLeft') {
        setIsDrawMode(false)
        // Navigate within sequence first, then globally
        if (hasPreviousInSequence) {
          onSequencePrevious()
        } else if (hasPrevious) {
          onPrevious()
        }
      } else if (e.key === 'ArrowRight') {
        setIsDrawMode(false)
        // Navigate within sequence first, then globally
        if (hasNextInSequence) {
          onSequenceNext()
        } else if (hasNext) {
          onNext()
        }
      } else if (e.key === 'Escape') {
        onClose()
      } else if (e.key === 'b' || e.key === 'B') {
        setShowBboxes((prev) => !prev)
      }
    }

    window.addEventListener('keydown', handleKeyDown)
    return () => window.removeEventListener('keydown', handleKeyDown)
  }, [
    isOpen,
    onNext,
    onPrevious,
    onClose,
    hasNext,
    hasPrevious,
    hasNextInSequence,
    hasPreviousInSequence,
    onSequenceNext,
    onSequencePrevious,
    isEditingTimestamp,
    showDatePicker,
    selectedBboxId,
    isDrawMode,
    handleDeleteObservation
  ])

  // Reset selection and draw mode when changing images
  useEffect(() => {
    setSelectedBboxId(null)
    setIsDrawMode(false)
  }, [media?.mediaID])

  if (!isOpen || !media) return null

  const hasBboxes = bboxes.length > 0
  const selectedBbox = bboxes.find((b) => b.observationID === selectedBboxId)

  return (
    <div
      className="fixed inset-0 z-50 flex items-center justify-center bg-black/85 p-4"
      onClick={() => {
        if (selectedBboxId) {
          setSelectedBboxId(null)
        } else {
          onClose()
        }
      }}
    >
      <div className="relative max-w-7xl w-full h-full flex items-center justify-center">
        {/* Sequence indicator */}
        {sequence && sequence.items.length > 1 && (
          <div className="absolute top-0 left-0 z-10 bg-black/70 text-white px-3 py-2 rounded-full text-sm font-medium flex items-center gap-2">
            <Layers size={16} />
            <span>
              {sequenceIndex + 1} / {sequence.items.length}
            </span>
          </div>
        )}

        {/* Close button */}
        <button
          onClick={onClose}
          className="absolute top-0 right-0 z-10 bg-white rounded-full p-2 hover:bg-gray-100 transition-colors"
          aria-label="Close modal"
        >
          <X size={24} />
        </button>

        {/* Bbox toggle button */}
        {hasBboxes && (
          <button
            onClick={(e) => {
              e.stopPropagation()
              setShowBboxes((prev) => !prev)
            }}
            className={`absolute top-0 right-12 z-10 rounded-full p-2 transition-colors ${showBboxes ? 'bg-lime-500 text-white hover:bg-lime-600' : 'bg-white hover:bg-gray-100'}`}
            aria-label={showBboxes ? 'Hide bounding boxes' : 'Show bounding boxes'}
            title={`${showBboxes ? 'Hide' : 'Show'} bounding boxes (B)`}
          >
            <Square size={24} />
          </button>
        )}

        {/* Add bbox button */}
        <button
          onClick={(e) => {
            e.stopPropagation()
            setIsDrawMode(true)
            setSelectedBboxId(null)
            setShowSpeciesSelector(false)
            setShowBboxes(true) // Ensure bboxes are visible when adding
          }}
          className={`absolute top-0 z-10 rounded-full p-2 transition-colors ${
            hasBboxes ? 'right-24' : 'right-12'
          } ${
            isDrawMode ? 'bg-blue-500 text-white hover:bg-blue-600' : 'bg-white hover:bg-gray-100'
          }`}
          aria-label="Add new bounding box"
          title="Add new detection (click and drag on image)"
        >
          <Plus size={24} />
        </button>

        <div
          className="bg-white rounded-lg overflow-hidden shadow-2xl max-h-[90vh] flex flex-col max-w-full"
          onClick={(e) => e.stopPropagation()}
        >
          <div
            ref={imageContainerRef}
            className="flex items-center justify-center bg-gray-100 overflow-hidden relative"
            onClick={() => {
              setSelectedBboxId(null)
              setShowSpeciesSelector(false)
            }}
          >
            {isVideoMedia(media) ? (
              // Transcoding states
              transcodeState === 'checking' ? (
                <div className="flex flex-col items-center justify-center p-8 text-gray-500 min-h-[300px]">
                  <Loader2 size={48} className="animate-spin text-blue-500" />
                  <span className="mt-4 text-lg font-medium">Checking video format...</span>
                </div>
              ) : transcodeState === 'transcoding' ? (
                <div className="flex flex-col items-center justify-center p-8 text-gray-500 min-h-[300px]">
                  <div className="relative">
                    <Loader2 size={64} className="animate-spin text-blue-500" />
                    <div className="absolute inset-0 flex items-center justify-center">
                      <span className="text-sm font-bold text-blue-600">{transcodeProgress}%</span>
                    </div>
                  </div>
                  <span className="mt-4 text-lg font-medium">Converting video...</span>
                  <span className="mt-2 text-sm text-gray-400">
                    This format requires conversion for browser playback
                  </span>
                  {/* Progress bar */}
                  <div className="mt-4 w-64 h-2 bg-gray-200 rounded-full overflow-hidden">
                    <div
                      className="h-full bg-blue-500 transition-all duration-300"
                      style={{ width: `${transcodeProgress}%` }}
                    />
                  </div>
                  <span className="mt-2 text-xs text-gray-400">{media.fileName}</span>
                </div>
              ) : transcodeState === 'error' ? (
                <div className="flex flex-col items-center justify-center p-8 text-gray-500 min-h-[300px]">
                  <Play size={64} className="text-red-400" />
                  <span className="mt-4 text-lg font-medium text-red-500">Conversion failed</span>
                  <span className="mt-2 text-sm text-gray-400">{transcodeError}</span>
                  <span className="mt-1 text-xs text-gray-400">{media.fileName}</span>
                </div>
              ) : videoError && transcodeState !== 'ready' ? (
                <div className="flex flex-col items-center justify-center p-8 text-gray-500 min-h-[300px]">
                  <Play size={64} />
                  <span className="mt-4 text-lg font-medium">Video</span>
                  <span className="mt-2 text-sm text-gray-400">
                    Format not supported by browser
                  </span>
                  <span className="mt-1 text-xs text-gray-400">{media.fileName}</span>
                </div>
              ) : (
                <video
                  key={transcodedUrl || media.filePath} // Force new element when source changes
                  src={(() => {
                    const videoSrc = transcodedUrl || constructImageUrl(media.filePath)
                    console.log('=== VIDEO ELEMENT ===')
                    console.log('transcodeState:', transcodeState)
                    console.log('transcodedUrl:', transcodedUrl)
                    console.log('media.filePath:', media.filePath)
                    console.log('Final video src:', videoSrc)
                    return videoSrc
                  })()}
                  className="max-w-full max-h-[calc(90vh-120px)] w-auto h-auto object-contain"
                  controls
                  autoPlay
                  onLoadStart={(e) => {
                    console.log('Video onLoadStart:', e.target.src)
                  }}
                  onLoadedData={(e) => {
                    console.log('Video onLoadedData:', e.target.src, 'duration:', e.target.duration)
                  }}
                  onCanPlay={(e) => {
                    console.log('Video onCanPlay:', e.target.src)
                  }}
                  onError={(e) => {
                    console.error('Video onError:', e.target.src)
                    console.error('Video error details:', e.target.error)
                    // Only set videoError if we're not in a transcoding state
                    // (to avoid showing error during transcoding)
                    if (transcodeState === 'idle' || transcodeState === 'ready') {
                      setVideoError(true)
                    }
                  }}
                />
              )
            ) : (
              <>
                <img
                  ref={imageRef}
                  src={constructImageUrl(media.filePath)}
                  alt={media.fileName || `Media ${media.mediaID}`}
                  className="max-w-full max-h-[calc(90vh-120px)] w-auto h-auto object-contain"
                />
                {/* Bbox overlay - editable bounding boxes (only for images) */}
                {showBboxes && hasBboxes && (
                  <>
                    <svg
                      className="absolute inset-0 w-full h-full"
                      style={{
                        position: 'absolute',
                        top: 0,
                        left: 0,
                        width: '100%',
                        height: '100%'
                      }}
                    >
                      {bboxes.map((bbox) => (
                        <EditableBbox
                          key={bbox.observationID}
                          bbox={bbox}
                          isSelected={bbox.observationID === selectedBboxId}
                          onSelect={() => {
                            // Clicking bbox selects it for geometry editing only, NOT species selector
                            setSelectedBboxId(
                              bbox.observationID === selectedBboxId ? null : bbox.observationID
                            )
                            setShowSpeciesSelector(false) // Close species selector when clicking bbox
                          }}
                          onUpdate={(newBbox) => handleBboxUpdate(bbox.observationID, newBbox)}
                          imageRef={imageRef}
                          containerRef={imageContainerRef}
                          color={bbox.classificationMethod === 'human' ? '#22c55e' : '#84cc16'}
                        />
                      ))}
                    </svg>

                    {/* Clickable bbox labels - clicking label opens species selector */}
                    <div className="absolute inset-0 w-full h-full pointer-events-none">
                      {bboxes.map((bbox) => (
                        <BboxLabel
                          key={bbox.observationID}
                          ref={(el) => {
                            bboxLabelRefs.current[bbox.observationID] = el
                          }}
                          bbox={bbox}
                          isSelected={bbox.observationID === selectedBboxId}
                          isHuman={bbox.classificationMethod === 'human'}
                          onClick={() => {
                            // Clicking label selects bbox AND opens species selector
                            setSelectedBboxId(bbox.observationID)
                            setShowSpeciesSelector(true)
                          }}
                          onDelete={() => handleDeleteObservation(bbox.observationID)}
                        />
                      ))}
                    </div>
                  </>
                )}

                {/* Drawing overlay - only show when in draw mode (images only) */}
                {isDrawMode && (
                  <DrawingOverlay
                    imageRef={imageRef}
                    containerRef={imageContainerRef}
                    onComplete={handleDrawComplete}
                  />
                )}
              </>
            )}
          </div>

          {/* Observation list panel - only for images */}
          {!isVideoMedia(media) && (
            <ObservationListPanel
              bboxes={bboxes}
              selectedId={selectedBboxId}
              onSelect={setSelectedBboxId}
              onDelete={handleDeleteObservation}
            />
          )}

          {/* Footer with metadata */}
          <div className="px-4 py-3 bg-white flex-shrink-0 border-t border-gray-100">
            <div className="flex items-center justify-between">
              {isVideoMedia(media) && bboxes.length > 0 ? (
                <button
                  ref={videoSpeciesLabelRef}
                  onClick={() => {
                    // Select the video's observation (first/only one)
                    setSelectedBboxId(bboxes[0].observationID)
                    setShowSpeciesSelector(true)
                  }}
                  className="text-lg font-semibold text-left hover:text-lime-600 cursor-pointer flex items-center gap-2 group"
                  title="Click to edit species"
                >
                  <span>{media.scientificName || 'No species'}</span>
                  <Pencil
                    size={16}
                    className="text-gray-400 group-hover:text-lime-600 transition-colors"
                  />
                  {bboxes[0]?.classificationMethod === 'human' && (
                    <span className="text-xs text-green-600">✓</span>
                  )}
                </button>
              ) : (
                <h3 className="text-lg font-semibold">{media.scientificName}</h3>
              )}
            </div>

            {/* Editable Timestamp Section */}
            <div className="relative mt-1">
              {isEditingTimestamp ? (
                <div className="flex items-center gap-2">
                  <input
                    type="text"
                    value={inlineTimestamp}
                    onChange={(e) => setInlineTimestamp(e.target.value)}
                    onKeyDown={handleInlineKeyDown}
                    className="text-sm text-gray-700 border border-gray-300 rounded px-2 py-1 flex-1 focus:outline-none focus:ring-2 focus:ring-lime-500 focus:border-transparent"
                    autoFocus
                    disabled={isSaving}
                    placeholder="Enter date/time..."
                  />
                  <button
                    onClick={handleInlineSave}
                    disabled={isSaving}
                    className="text-lime-600 hover:text-lime-700 disabled:opacity-50 p-1"
                    title="Save (Enter)"
                  >
                    <Check size={18} />
                  </button>
                  <button
                    onClick={handleInlineCancel}
                    disabled={isSaving}
                    className="text-gray-400 hover:text-gray-600 disabled:opacity-50 p-1"
                    title="Cancel (Escape)"
                  >
                    <X size={18} />
                  </button>
                </div>
              ) : (
                <div className="flex items-center gap-2 group">
                  <p
                    className="text-sm text-gray-500 cursor-pointer hover:text-gray-700 hover:underline"
                    onClick={handleInlineEdit}
                    title="Click to edit timestamp"
                  >
                    {media.timestamp ? new Date(media.timestamp).toLocaleString() : 'No timestamp'}
                  </p>
                  <button
                    onClick={handleInlineEdit}
                    className="text-gray-400 hover:text-gray-600 opacity-0 group-hover:opacity-100 transition-opacity p-0.5"
                    title="Edit timestamp inline"
                  >
                    <Pencil size={14} />
                  </button>
                  <button
                    onClick={() => setShowDatePicker(true)}
                    className="text-gray-400 hover:text-gray-600 opacity-0 group-hover:opacity-100 transition-opacity p-0.5"
                    title="Open date picker"
                  >
                    <Calendar size={14} />
                  </button>
                </div>
              )}

              {/* Error Message */}
              {error && <p className="text-xs text-red-500 mt-1">{error}</p>}

              {/* Saving indicator */}
              {isSaving && <p className="text-xs text-gray-400 mt-1 animate-pulse">Saving...</p>}

              {/* Date Picker Popup */}
              {showDatePicker && (
                <div className="absolute left-0 bottom-full mb-2 z-50">
                  <DateTimePicker
                    value={media.timestamp}
                    onChange={handleTimestampSave}
                    onCancel={() => setShowDatePicker(false)}
                  />
                </div>
              )}
            </div>

            {media.fileName && (
              <p className="text-xs text-gray-400 mt-1 truncate">{media.fileName}</p>
            )}
            {updateMutation.isPending && (
              <p className="text-xs text-blue-500 mt-1">Updating classification...</p>
            )}
            {updateMutation.isError && (
              <p className="text-xs text-red-500 mt-1">
                Error: {updateMutation.error?.message || 'Failed to update'}
              </p>
            )}
          </div>
        </div>

        {/* Species selector - positioned near the BboxLabel, only shown when clicking label */}
        {selectedBbox && showSpeciesSelector && selectorPosition && (
          <div
            className="fixed inset-0 z-[60]"
            onClick={() => {
              setShowSpeciesSelector(false)
              setSelectedBboxId(null)
            }}
          >
            <div
              className="fixed"
              style={{
                left: `${selectorPosition.x}px`,
                top: `${selectorPosition.y}px`,
                transform: selectorPosition.transform
              }}
              onClick={(e) => e.stopPropagation()}
            >
              <SpeciesSelector
                bbox={selectedBbox}
                studyId={studyId}
                onClose={() => {
                  setShowSpeciesSelector(false)
                  setSelectedBboxId(null)
                }}
                onUpdate={handleUpdateObservation}
              />
            </div>
          </div>
        )}
      </div>
    </div>
  )
}

const palette = [
  'hsl(173 58% 39%)',
  'hsl(43 74% 66%)',
  'hsl(12 76% 61%)',
  'hsl(197 37% 24%)',
  'hsl(27 87% 67%)'
]

/**
 * Format sequence gap value for display
 */
function formatGapValue(seconds) {
  if (seconds === 0) return 'Off'
  if (seconds < 60) return `${seconds}s`
  if (seconds < 120) return `${Math.floor(seconds / 60)}m ${seconds % 60}s`
  return `${Math.round(seconds / 60)}m`
}

/**
 * Collapsible control bar for gallery view options
 */
function GalleryControls({
  showBboxes,
  onToggleBboxes,
  gridColumns,
  onCycleGrid,
  sequenceGap,
  onSequenceGapChange,
  isExpanded,
  onToggleExpanded
}) {
  const gridLabels = { 3: '3x', 4: '4x', 5: '5x' }

  // Collapsed state: tiny chevron on the right
  if (!isExpanded) {
    return (
      <div className="flex items-center justify-end px-3 py-1 border-b border-gray-200 flex-shrink-0">
        <button
          onClick={onToggleExpanded}
          className="p-1 text-gray-300 hover:text-gray-400 hover:bg-gray-100 rounded transition-colors"
          title="Show gallery controls"
        >
          <ChevronDown size={14} />
        </button>
      </div>
    )
  }

  // Expanded state: full controls with chevron-up on the right
  return (
    <div className="flex items-center justify-between gap-2 px-3 py-2 border-b border-gray-200 flex-shrink-0">
      {/* Sequence Gap Slider */}
      <div className="flex items-center gap-2">
        <Layers size={16} className={sequenceGap > 0 ? 'text-blue-500' : 'text-gray-400'} />
        <input
          type="range"
          min="0"
          max="300"
          step="10"
          value={sequenceGap}
          onChange={(e) => onSequenceGapChange(Number(e.target.value))}
          className="w-24 h-2 bg-gray-200 rounded-lg appearance-none cursor-pointer accent-blue-500"
          title={`Sequence grouping: ${formatGapValue(sequenceGap)}`}
        />
        <span className="text-xs text-gray-600 w-12">{formatGapValue(sequenceGap)}</span>
      </div>

      <div className="flex items-center gap-2">
        {/* Show Bboxes Toggle */}
        <button
          onClick={onToggleBboxes}
          className={`flex items-center gap-1.5 px-3 py-1.5 rounded-md text-sm font-medium transition-colors ${
            showBboxes
              ? 'bg-lime-500 text-white hover:bg-lime-600'
              : 'bg-gray-100 text-gray-700 hover:bg-gray-200'
          }`}
          title="Show bounding boxes on thumbnails"
        >
          <Square size={16} />
          <span>Boxes</span>
        </button>

        {/* Grid Density Cycle */}
        <button
          onClick={onCycleGrid}
          className="flex items-center gap-1.5 px-3 py-1.5 rounded-md text-sm font-medium bg-gray-100 text-gray-700 hover:bg-gray-200 transition-colors"
          title={`Grid: ${gridColumns} columns (click to cycle)`}
        >
          <Grid3x3 size={16} />
          <span>{gridLabels[gridColumns]}</span>
        </button>

        {/* Collapse toggle - chevron-up on the right */}
        <button
          onClick={onToggleExpanded}
          className="p-1 text-gray-300 hover:text-gray-400 hover:bg-gray-100 rounded transition-colors"
          title="Hide gallery controls"
        >
          <ChevronUp size={14} />
        </button>
      </div>
    </div>
  )
}

/**
 * SVG overlay showing bboxes on a thumbnail
 * Receives bbox data as prop from parent (batch fetched at Gallery level)
 */
function ThumbnailBboxOverlay({ bboxes }) {
  if (!bboxes || bboxes.length === 0) return null

  return (
    <svg
      className="absolute inset-0 w-full h-full pointer-events-none z-10"
      preserveAspectRatio="none"
    >
      {bboxes.map((bbox, index) => (
        <rect
          key={bbox.observationID || index}
          x={`${bbox.bboxX * 100}%`}
          y={`${bbox.bboxY * 100}%`}
          width={`${bbox.bboxWidth * 100}%`}
          height={`${bbox.bboxHeight * 100}%`}
          stroke="#84cc16"
          strokeWidth="2"
          fill="none"
        />
      ))}
    </svg>
  )
}

/**
 * Individual thumbnail card with optional bbox overlay
 */
function ThumbnailCard({
  media,
  constructImageUrl,
  onImageClick,
  imageErrors,
  setImageErrors,
  showBboxes,
  bboxes,
  widthClass,
  isVideoMedia
}) {
  const isVideo = isVideoMedia(media)
  const [thumbnailUrl, setThumbnailUrl] = useState(null)
  const [isExtractingThumbnail, setIsExtractingThumbnail] = useState(false)

  // Extract thumbnail for videos that need transcoding
  useEffect(() => {
    if (!isVideo || !media?.filePath) return

    let cancelled = false

    const extractThumbnail = async () => {
      try {
        // Check if video needs transcoding (unsupported format)
        const needsTranscode = await window.api.transcode.needsTranscoding(media.filePath)
        if (!needsTranscode || cancelled) return

        // Check for cached thumbnail first
        const cached = await window.api.thumbnail.getCached(media.filePath)
        if (cached && !cancelled) {
          setThumbnailUrl(constructImageUrl(cached))
          return
        }

        // Extract thumbnail
        setIsExtractingThumbnail(true)
        const result = await window.api.thumbnail.extract(media.filePath)
        if (result.success && !cancelled) {
          setThumbnailUrl(constructImageUrl(result.path))
        }
      } catch (error) {
        console.error('Failed to extract thumbnail:', error)
      } finally {
        if (!cancelled) {
          setIsExtractingThumbnail(false)
        }
      }
    }

    extractThumbnail()

    return () => {
      cancelled = true
    }
  }, [isVideo, media?.filePath, media?.mediaID, constructImageUrl])

  return (
    <div
      className={`border border-gray-300 rounded-lg overflow-hidden min-w-[150px] ${widthClass} flex flex-col h-max transition-all`}
    >
      <div
        className="relative bg-gray-100 flex items-center justify-center cursor-pointer hover:bg-gray-200 transition-colors overflow-hidden min-h-20"
        onClick={() => onImageClick(media)}
      >
        <div className="relative w-full min-h-20">
          {isVideo ? (
            <>
              {/* Video placeholder background - always visible */}
              <div className="absolute inset-0 flex flex-col items-center justify-center bg-gray-200 text-gray-500 min-h-20">
                {isExtractingThumbnail ? (
                  <>
                    <Loader2 size={32} className="animate-spin" />
                    <span className="text-xs mt-1">Loading...</span>
                  </>
                ) : (
                  <>
                    <Play size={32} />
                    <span className="text-xs mt-1">Video</span>
                  </>
                )}
              </div>
              {/* Show extracted thumbnail for unsupported formats */}
              {thumbnailUrl ? (
                <img
                  src={thumbnailUrl}
                  alt={media.fileName || `Video ${media.mediaID}`}
                  className="relative z-10 w-full h-auto min-h-20 object-contain"
                  loading="lazy"
                />
              ) : (
                /* Video element - overlays placeholder when it loads successfully */
                <video
                  src={constructImageUrl(media.filePath)}
                  className={`relative z-10 w-full h-auto min-h-20 object-contain bg-black ${imageErrors[media.mediaID] ? 'hidden' : ''}`}
                  onError={() => setImageErrors((prev) => ({ ...prev, [media.mediaID]: true }))}
                  muted
                  preload="metadata"
                />
              )}
              {/* Video indicator badge */}
              <div className="absolute bottom-2 right-2 z-20 bg-black/70 text-white px-1.5 py-0.5 rounded text-xs flex items-center gap-1">
                <Play size={12} />
              </div>
            </>
          ) : (
            <img
              src={constructImageUrl(media.filePath)}
              alt={media.fileName || `Media ${media.mediaID}`}
              data-image={media.filePath}
              className={`w-full h-auto min-h-20 object-contain ${imageErrors[media.mediaID] ? 'hidden' : ''}`}
              onError={() => setImageErrors((prev) => ({ ...prev, [media.mediaID]: true }))}
              loading="lazy"
            />
          )}

          {/* Bbox overlay - only for images */}
          {showBboxes && !isVideo && <ThumbnailBboxOverlay bboxes={bboxes} />}
        </div>

        {/* Image error fallback - only for non-video */}
        {!isVideo && imageErrors[media.mediaID] && (
          <div
            className="absolute inset-0 flex flex-col items-center justify-center bg-gray-200 text-gray-500"
            title="Image not available"
          >
            <CameraOff size={32} />
          </div>
        )}
      </div>

      <div className="p-2">
        <h3 className="text-sm font-semibold truncate">{media.scientificName}</h3>
        <p className="text-xs text-gray-500">{new Date(media.timestamp).toLocaleString()}</p>
      </div>
    </div>
  )
}

/**
 * Thumbnail card for a sequence of related media files.
 * Auto-cycles through images with configurable interval.
 */
function SequenceCard({
  sequence,
  constructImageUrl,
  onSequenceClick,
  imageErrors,
  setImageErrors,
  showBboxes,
  bboxesByMedia,
  widthClass,
<<<<<<< HEAD
  cycleInterval = 2000,
  isVideoMedia
}) {
  const [currentIndex, setCurrentIndex] = useState(0)
  const [isPaused, setIsPaused] = useState(false)
  const [videoThumbnails, setVideoThumbnails] = useState({}) // Map of mediaID -> thumbnailUrl
  const [extractingThumbnails, setExtractingThumbnails] = useState({})
=======
  cycleInterval = 1000
}) {
  const [currentIndex, setCurrentIndex] = useState(0)
  const [isHovering, setIsHovering] = useState(false)
>>>>>>> 2c446ec0

  const itemCount = sequence.items.length
  // Guard against currentIndex being out of bounds (can happen when sequence changes)
  const safeIndex = Math.min(currentIndex, itemCount - 1)
  const currentMedia = sequence.items[safeIndex]
  const isVideo = isVideoMedia(currentMedia)

  // Extract thumbnails for videos that need transcoding
  useEffect(() => {
    let cancelled = false

    const extractThumbnails = async () => {
      for (const media of sequence.items) {
        if (!isVideoMedia(media) || cancelled) continue

        try {
          const needsTranscode = await window.api.transcode.needsTranscoding(media.filePath)
          if (!needsTranscode || cancelled) continue

          // Check for cached thumbnail first
          const cached = await window.api.thumbnail.getCached(media.filePath)
          if (cached && !cancelled) {
            setVideoThumbnails((prev) => ({ ...prev, [media.mediaID]: constructImageUrl(cached) }))
            continue
          }

          // Extract thumbnail
          setExtractingThumbnails((prev) => ({ ...prev, [media.mediaID]: true }))
          const result = await window.api.thumbnail.extract(media.filePath)
          if (result.success && !cancelled) {
            setVideoThumbnails((prev) => ({
              ...prev,
              [media.mediaID]: constructImageUrl(result.path)
            }))
          }
        } catch (error) {
          console.error('Failed to extract thumbnail for sequence item:', error)
        } finally {
          if (!cancelled) {
            setExtractingThumbnails((prev) => ({ ...prev, [media.mediaID]: false }))
          }
        }
      }
    }

    extractThumbnails()

    return () => {
      cancelled = true
    }
  }, [sequence.id, sequence.items, constructImageUrl, isVideoMedia])

  // Auto-cycle effect - only runs when hovering
  useEffect(() => {
    if (!isHovering || itemCount <= 1) return

    const intervalId = setInterval(() => {
      setCurrentIndex((prev) => (prev + 1) % itemCount)
    }, cycleInterval)

    return () => clearInterval(intervalId)
  }, [itemCount, cycleInterval, isHovering])

  // Reset index when sequence changes
  useEffect(() => {
    setCurrentIndex(0)
  }, [sequence.id])

<<<<<<< HEAD
  // Preload next media for smooth transitions (only for images)
=======
  // Preload next image for smooth transitions (only when hovering)
>>>>>>> 2c446ec0
  useEffect(() => {
    if (!isHovering || itemCount <= 1) return
    const nextIndex = (safeIndex + 1) % itemCount
    const nextMedia = sequence.items[nextIndex]
<<<<<<< HEAD
    // Only preload if next item is an image
    if (!isVideoMedia(nextMedia)) {
      const img = new Image()
      img.src = constructImageUrl(nextMedia.filePath)
    }
  }, [safeIndex, sequence, constructImageUrl, itemCount, isVideoMedia])
=======
    const img = new Image()
    img.src = constructImageUrl(nextMedia.filePath)
  }, [safeIndex, sequence, constructImageUrl, itemCount, isHovering])
>>>>>>> 2c446ec0

  const handleClick = () => {
    onSequenceClick(sequence.items[0], sequence)
  }

  const currentThumbnailUrl = videoThumbnails[currentMedia.mediaID]
  const isExtractingCurrentThumbnail = extractingThumbnails[currentMedia.mediaID]

  return (
    <div
      className={`border border-gray-300 rounded-lg overflow-hidden min-w-[150px] ${widthClass} flex flex-col h-max transition-all relative group`}
      onMouseEnter={() => setIsHovering(true)}
      onMouseLeave={() => {
        setIsHovering(false)
        setCurrentIndex(0)
      }}
    >
      {/* Sequence badge */}
      <div className="absolute top-2 right-2 z-20 bg-black/70 text-white px-2 py-0.5 rounded-full text-xs font-medium flex items-center gap-1">
        <Layers size={12} />
        <span>{itemCount}</span>
      </div>

      {/* Stacked effect (visual indicator) */}
      <div className="absolute -top-1 -right-1 w-full h-full border border-gray-200 rounded-lg bg-gray-100 -z-10 transform translate-x-1 -translate-y-1" />

      {/* Media container */}
      <div
        className="relative bg-gray-100 flex items-center justify-center cursor-pointer hover:bg-gray-200 transition-colors overflow-hidden min-h-20"
        onClick={handleClick}
      >
        <div className="relative w-full min-h-20">
          {isVideo ? (
            <>
              {/* Video placeholder background - always visible */}
              <div className="absolute inset-0 flex flex-col items-center justify-center bg-gray-200 text-gray-500 min-h-20">
                {isExtractingCurrentThumbnail ? (
                  <>
                    <Loader2 size={32} className="animate-spin" />
                    <span className="text-xs mt-1">Loading...</span>
                  </>
                ) : (
                  <>
                    <Play size={32} />
                    <span className="text-xs mt-1">Video</span>
                  </>
                )}
              </div>
              {/* Show extracted thumbnail for unsupported formats */}
              {currentThumbnailUrl ? (
                <img
                  src={currentThumbnailUrl}
                  alt={currentMedia.fileName || `Video ${currentMedia.mediaID}`}
                  className="relative z-10 w-full h-auto min-h-20 object-contain transition-opacity duration-300"
                  loading="lazy"
                />
              ) : (
                /* Video element - overlays placeholder when it loads successfully */
                <video
                  src={constructImageUrl(currentMedia.filePath)}
                  className={`relative z-10 w-full h-auto min-h-20 object-contain bg-black transition-opacity duration-300 ${imageErrors[currentMedia.mediaID] ? 'hidden' : ''}`}
                  onError={() =>
                    setImageErrors((prev) => ({ ...prev, [currentMedia.mediaID]: true }))
                  }
                  muted
                  preload="metadata"
                />
              )}
              {/* Video indicator badge */}
              <div className="absolute bottom-2 right-2 z-20 bg-black/70 text-white px-1.5 py-0.5 rounded text-xs flex items-center gap-1">
                <Play size={12} />
              </div>
            </>
          ) : (
            <img
              src={constructImageUrl(currentMedia.filePath)}
              alt={currentMedia.fileName || `Media ${currentMedia.mediaID}`}
              className={`w-full h-auto min-h-20 object-contain transition-opacity duration-300 ${imageErrors[currentMedia.mediaID] ? 'hidden' : ''}`}
              onError={() => setImageErrors((prev) => ({ ...prev, [currentMedia.mediaID]: true }))}
              loading="lazy"
            />
          )}

          {/* Bbox overlay for current image - only for images */}
          {showBboxes && !isVideo && (
            <ThumbnailBboxOverlay bboxes={bboxesByMedia[currentMedia.mediaID] || []} />
          )}
        </div>

        {/* Image error fallback - only for non-video */}
        {!isVideo && imageErrors[currentMedia.mediaID] && (
          <div
            className="absolute inset-0 flex flex-col items-center justify-center bg-gray-200 text-gray-500"
            title="Image not available"
          >
            <CameraOff size={32} />
          </div>
        )}

        {/* Progress indicator */}
        {itemCount > 1 && (
          <div className="absolute bottom-2 left-1/2 transform -translate-x-1/2 flex gap-1">
            {itemCount <= 8 ? (
              // Dots for small sequences
              sequence.items.map((_, idx) => (
                <div
                  key={idx}
                  className={`w-1.5 h-1.5 rounded-full transition-colors ${
                    idx === currentIndex ? 'bg-blue-500' : 'bg-white/60'
                  }`}
                />
              ))
            ) : (
              // Counter text for large sequences
              <span className="text-xs font-medium text-white bg-black/50 px-1.5 py-0.5 rounded">
                {currentIndex + 1}/{itemCount}
              </span>
            )}
          </div>
        )}
      </div>

      {/* Info section */}
      <div className="p-2">
        <h3 className="text-sm font-semibold truncate">{currentMedia.scientificName}</h3>
        <p className="text-xs text-gray-500">{new Date(currentMedia.timestamp).toLocaleString()}</p>
      </div>
    </div>
  )
}

// Check if media item is a video based on fileMediatype or file extension
// Defined at module level so it can be used in useMemo before component initialization
function isVideoMedia(mediaItem) {
  // Check IANA media type first
  if (mediaItem?.fileMediatype?.startsWith('video/')) {
    return true
  }
  // Fallback: check file extension for videos without fileMediatype set
  const videoExtensions = ['.mp4', '.mkv', '.mov', '.webm', '.avi', '.m4v']
  const ext = mediaItem?.fileName?.toLowerCase().match(/\.[^.]+$/)?.[0]
  return ext ? videoExtensions.includes(ext) : false
}

function Gallery({ species, dateRange, timeRange }) {
  const [imageErrors, setImageErrors] = useState({})
  const [selectedMedia, setSelectedMedia] = useState(null)
  const [isModalOpen, setIsModalOpen] = useState(false)
  const loaderRef = useRef(null)
  const PAGE_SIZE = 15

  // Grid controls state
  const [showThumbnailBboxes, setShowThumbnailBboxes] = useState(false)
  const [gridColumns, setGridColumns] = useState(3)
  const [controlsExpanded, setControlsExpanded] = useState(false)

  // Sequence grouping state
  const [currentSequence, setCurrentSequence] = useState(null)
  const [currentSequenceIndex, setCurrentSequenceIndex] = useState(0)

  const { id } = useParams()
  const queryClient = useQueryClient()

  // Sequence gap - persisted per study in localStorage
  const sequenceGapKey = `sequenceGap:${id}`
  const [sequenceGap, setSequenceGap] = useState(() => {
    const saved = localStorage.getItem(sequenceGapKey)
    return saved !== null ? Number(saved) : 120
  })

  // Persist sequenceGap to localStorage when it changes
  useEffect(() => {
    localStorage.setItem(sequenceGapKey, sequenceGap.toString())
  }, [sequenceGap, sequenceGapKey])

  // Reset sequenceGap when study changes
  useEffect(() => {
    const saved = localStorage.getItem(sequenceGapKey)
    setSequenceGap(saved !== null ? Number(saved) : 120)
  }, [sequenceGapKey])

  // Fetch media with infinite query for pagination
  const { data, fetchNextPage, hasNextPage, isFetchingNextPage, isLoading } = useInfiniteQuery({
    queryKey: [
      'media',
      id,
      JSON.stringify(species),
      dateRange[0]?.toISOString(),
      dateRange[1]?.toISOString(),
      timeRange.start,
      timeRange.end
    ],
    queryFn: async ({ pageParam = 0 }) => {
      const response = await window.api.getMedia(id, {
        species,
        dateRange: { start: dateRange[0], end: dateRange[1] },
        timeRange,
        limit: PAGE_SIZE,
        offset: pageParam
      })
      if (response.error) throw new Error(response.error)
      return response.data
    },
    getNextPageParam: (lastPage, allPages) => {
      // If last page has PAGE_SIZE items, there might be more
      return lastPage.length === PAGE_SIZE
        ? allPages.length * PAGE_SIZE // offset = number of pages * page size
        : undefined // no more pages
    },
    enabled: !!id && !!dateRange[0] && !!dateRange[1]
  })

  // Flatten all pages into a single array
  const mediaFiles = useMemo(() => data?.pages.flat() ?? [], [data])

  // Group media into sequences using memoization
  // Videos are excluded from grouping - they always form their own sequence
  const groupedMedia = useMemo(() => {
    return groupMediaIntoSequences(mediaFiles, sequenceGap, isVideoMedia)
  }, [mediaFiles, sequenceGap])

  // Grid column CSS classes
  const gridColumnClasses = {
    3: 'w-[calc(33.333%-8px)]',
    4: 'w-[calc(25%-9px)]',
    5: 'w-[calc(20%-10px)]'
  }
  const thumbnailWidthClass = gridColumnClasses[gridColumns]

  // Cycle grid density handler
  const handleCycleGrid = useCallback(() => {
    setGridColumns((prev) => (prev === 5 ? 3 : prev + 1))
  }, [])

  // Batch fetch bboxes for all visible media when showThumbnailBboxes is enabled
  const mediaIDs = useMemo(() => mediaFiles.map((m) => m.mediaID), [mediaFiles])

  const { data: bboxesByMedia = {} } = useQuery({
    queryKey: ['thumbnailBboxesBatch', id, mediaIDs],
    queryFn: async () => {
      const response = await window.api.getMediaBboxesBatch(id, mediaIDs)
      return response.data || {}
    },
    enabled: showThumbnailBboxes && mediaIDs.length > 0 && !!id,
    staleTime: 60000
  })

  // Set up Intersection Observer for infinite scrolling
  useEffect(() => {
    const currentLoader = loaderRef.current

    const observer = new IntersectionObserver(
      (entries) => {
        if (entries[0].isIntersecting && hasNextPage && !isFetchingNextPage) {
          fetchNextPage()
        }
      },
      { threshold: 0.1 }
    )

    if (currentLoader) {
      observer.observe(currentLoader)
    }

    return () => {
      if (currentLoader) {
        observer.unobserve(currentLoader)
      }
    }
  }, [hasNextPage, isFetchingNextPage, fetchNextPage])

  const constructImageUrl = (fullFilePath) => {
    if (fullFilePath.startsWith('http')) {
      return fullFilePath
    }

    return `local-file://get?path=${encodeURIComponent(fullFilePath)}`
  }

  // Handle click on single image or sequence
  const handleImageClick = (media, sequence = null) => {
    setSelectedMedia(media)
    setCurrentSequence(sequence)
    setCurrentSequenceIndex(
      sequence ? sequence.items.findIndex((m) => m.mediaID === media.mediaID) : 0
    )
    setIsModalOpen(true)
  }

  const handleCloseModal = () => {
    setIsModalOpen(false)
    setSelectedMedia(null)
    setCurrentSequence(null)
    setCurrentSequenceIndex(0)
  }

  // Navigate within current sequence
  const handleSequenceNext = useCallback(() => {
    if (!currentSequence) return
    const nextIndex = currentSequenceIndex + 1
    if (nextIndex < currentSequence.items.length) {
      setCurrentSequenceIndex(nextIndex)
      setSelectedMedia(currentSequence.items[nextIndex])
    }
  }, [currentSequence, currentSequenceIndex])

  const handleSequencePrevious = useCallback(() => {
    if (!currentSequence) return
    const prevIndex = currentSequenceIndex - 1
    if (prevIndex >= 0) {
      setCurrentSequenceIndex(prevIndex)
      setSelectedMedia(currentSequence.items[prevIndex])
    }
  }, [currentSequence, currentSequenceIndex])

  // Navigate to next sequence/item globally
  const handleNextImage = useCallback(() => {
    if (!selectedMedia) return

    // Find current sequence index in groupedMedia
    const currentSeqIdx = groupedMedia.findIndex((s) =>
      s.items.some((m) => m.mediaID === selectedMedia.mediaID)
    )

    if (currentSeqIdx < groupedMedia.length - 1) {
      const nextSequence = groupedMedia[currentSeqIdx + 1]
      const isMultiItem = nextSequence.items.length > 1
      setCurrentSequence(isMultiItem ? nextSequence : null)
      setCurrentSequenceIndex(0)
      setSelectedMedia(nextSequence.items[0])
    }
  }, [selectedMedia, groupedMedia])

  // Navigate to previous sequence/item globally
  const handlePreviousImage = useCallback(() => {
    if (!selectedMedia) return

    const currentSeqIdx = groupedMedia.findIndex((s) =>
      s.items.some((m) => m.mediaID === selectedMedia.mediaID)
    )

    if (currentSeqIdx > 0) {
      const prevSequence = groupedMedia[currentSeqIdx - 1]
      const isMultiItem = prevSequence.items.length > 1
      setCurrentSequence(isMultiItem ? prevSequence : null)
      // Start at end of previous sequence
      const lastIndex = prevSequence.items.length - 1
      setCurrentSequenceIndex(lastIndex)
      setSelectedMedia(prevSequence.items[lastIndex])
    }
  }, [selectedMedia, groupedMedia])

  // Handle optimistic timestamp update
  const handleTimestampUpdate = useCallback(
    (mediaID, newTimestamp) => {
      // Update the infinite query cache
      queryClient.setQueryData(['media', id, species, dateRange, timeRange], (oldData) => {
        if (!oldData) return oldData
        return {
          ...oldData,
          pages: oldData.pages.map((page) =>
            page.map((m) => (m.mediaID === mediaID ? { ...m, timestamp: newTimestamp } : m))
          )
        }
      })
      // Also update selectedMedia if it's the one being edited
      setSelectedMedia((prev) =>
        prev?.mediaID === mediaID ? { ...prev, timestamp: newTimestamp } : prev
      )
    },
    [queryClient, id, species, dateRange, timeRange]
  )

  // Calculate navigation availability based on sequences
  const currentSeqIdx = selectedMedia
    ? groupedMedia.findIndex((s) => s.items.some((m) => m.mediaID === selectedMedia.mediaID))
    : -1
  const hasNextSequence = currentSeqIdx >= 0 && currentSeqIdx < groupedMedia.length - 1
  const hasPreviousSequence = currentSeqIdx > 0

  // For sequence navigation within modal
  const hasNextInSequence =
    currentSequence && currentSequenceIndex < currentSequence.items.length - 1
  const hasPreviousInSequence = currentSequence && currentSequenceIndex > 0

  return (
    <>
      <ImageModal
        isOpen={isModalOpen}
        onClose={handleCloseModal}
        media={selectedMedia}
        constructImageUrl={constructImageUrl}
        onNext={handleNextImage}
        onPrevious={handlePreviousImage}
        hasNext={hasNextSequence}
        hasPrevious={hasPreviousSequence}
        studyId={id}
        onTimestampUpdate={handleTimestampUpdate}
        sequence={currentSequence}
        sequenceIndex={currentSequenceIndex}
        onSequenceNext={handleSequenceNext}
        onSequencePrevious={handleSequencePrevious}
        hasNextInSequence={hasNextInSequence}
        hasPreviousInSequence={hasPreviousInSequence}
        isVideoMedia={isVideoMedia}
      />

      <div className="flex flex-col h-full bg-white rounded border border-gray-200 overflow-hidden">
        {/* Collapsible Control Bar */}
        <GalleryControls
          showBboxes={showThumbnailBboxes}
          onToggleBboxes={() => setShowThumbnailBboxes((prev) => !prev)}
          gridColumns={gridColumns}
          onCycleGrid={handleCycleGrid}
          sequenceGap={sequenceGap}
          onSequenceGapChange={setSequenceGap}
          isExpanded={controlsExpanded}
          onToggleExpanded={() => setControlsExpanded((prev) => !prev)}
        />

        {/* Grid */}
        <div className="flex flex-wrap gap-[12px] flex-1 overflow-auto p-3">
          {groupedMedia.map((sequence) => {
            const isMultiItem = sequence.items.length > 1

            if (isMultiItem) {
              return (
                <SequenceCard
                  key={sequence.id}
                  sequence={sequence}
                  constructImageUrl={constructImageUrl}
                  onSequenceClick={handleImageClick}
                  imageErrors={imageErrors}
                  setImageErrors={setImageErrors}
                  showBboxes={showThumbnailBboxes}
                  bboxesByMedia={bboxesByMedia}
                  widthClass={thumbnailWidthClass}
                  isVideoMedia={isVideoMedia}
                />
              )
            }

            // Single item - use existing ThumbnailCard
            const media = sequence.items[0]
            return (
              <ThumbnailCard
                key={media.mediaID}
                media={media}
                constructImageUrl={constructImageUrl}
                onImageClick={(m) => handleImageClick(m, null)}
                imageErrors={imageErrors}
                setImageErrors={setImageErrors}
                showBboxes={showThumbnailBboxes}
                bboxes={bboxesByMedia[media.mediaID] || []}
                widthClass={thumbnailWidthClass}
                isVideoMedia={isVideoMedia}
              />
            )
          })}

          {/* Loading indicator and intersection target */}
          <div ref={loaderRef} className="w-full flex justify-center p-4">
            {isFetchingNextPage && (
              <div className="flex items-center justify-center">
                <div className="animate-spin rounded-full h-6 w-6 border-b-2 border-gray-900"></div>
                <span className="ml-2">Loading more...</span>
              </div>
            )}
            {!hasNextPage && mediaFiles.length > 0 && !isFetchingNextPage && (
              <p className="text-gray-500 text-sm">No more media to load</p>
            )}
            {!hasNextPage && mediaFiles.length === 0 && !isLoading && (
              <p className="text-gray-500">No media files match the selected filters</p>
            )}
          </div>
        </div>
      </div>
    </>
  )
}

export default function Activity({ studyData, studyId }) {
  const { id } = useParams()
  const actualStudyId = studyId || id // Use passed studyId or from params

  const [selectedSpecies, setSelectedSpecies] = useState([])
  const [dateRange, setDateRange] = useState([null, null])
  const [timeRange, setTimeRange] = useState({ start: 0, end: 24 })

  const taxonomicData = studyData?.taxonomic || null

  // Fetch species distribution data
  const { data: speciesDistributionData, error: speciesDistributionError } = useQuery({
    queryKey: ['speciesDistribution', actualStudyId],
    queryFn: async () => {
      const response = await window.api.getSpeciesDistribution(actualStudyId)
      if (response.error) throw new Error(response.error)
      return response.data
    },
    enabled: !!actualStudyId
  })

  // Initialize selectedSpecies when speciesDistributionData loads
  useEffect(() => {
    if (speciesDistributionData && selectedSpecies.length === 0) {
      setSelectedSpecies(speciesDistributionData.slice(0, 2))
    }
  }, [speciesDistributionData, selectedSpecies.length])

  // Memoize speciesNames to avoid unnecessary re-renders
  const speciesNames = useMemo(
    () => selectedSpecies.map((s) => s.scientificName),
    [selectedSpecies]
  )

  // Fetch timeseries data
  const { data: timeseriesData } = useQuery({
    queryKey: ['speciesTimeseries', actualStudyId, speciesNames],
    queryFn: async () => {
      const response = await window.api.getSpeciesTimeseries(actualStudyId, speciesNames)
      if (response.error) throw new Error(response.error)
      return response.data.timeseries
    },
    enabled: !!actualStudyId && speciesNames.length > 0
  })

  // Initialize dateRange from timeseries data (side effect, keep as useEffect)
  useEffect(() => {
    if (
      timeseriesData &&
      timeseriesData.length > 0 &&
      dateRange[0] === null &&
      dateRange[1] === null
    ) {
      const startIndex = 0
      const endIndex = timeseriesData.length - 1

      let startDate = new Date(timeseriesData[startIndex].date)
      let endDate = new Date(timeseriesData[endIndex].date)

      setDateRange([startDate, endDate])
    }
  }, [timeseriesData, dateRange])

  // Fetch daily activity data
  const { data: dailyActivityData } = useQuery({
    queryKey: ['dailyActivity', actualStudyId, speciesNames, dateRange],
    queryFn: async () => {
      const response = await window.api.getSpeciesDailyActivity(
        actualStudyId,
        speciesNames,
        dateRange[0].toISOString(),
        dateRange[1].toISOString()
      )
      if (response.error) throw new Error(response.error)
      return response.data
    },
    enabled: !!actualStudyId && speciesNames.length > 0 && !!dateRange[0] && !!dateRange[1]
  })

  // Handle time range changes
  const handleTimeRangeChange = useCallback((newTimeRange) => {
    setTimeRange(newTimeRange)
  }, [])

  // Handle species selection changes
  const handleSpeciesChange = useCallback((newSelectedSpecies) => {
    // Ensure we have at least one species selected
    if (newSelectedSpecies.length === 0) {
      return
    }
    setSelectedSpecies(newSelectedSpecies)
  }, [])

  return (
    <div className="px-4 flex flex-col h-full">
      {speciesDistributionError ? (
        <div className="text-red-500 py-4">Error: {speciesDistributionError.message}</div>
      ) : (
        <div className="flex flex-col h-full gap-4">
          {/* First row - takes remaining space */}
          <div className="flex flex-row gap-4 flex-1 min-h-0">
            {/* Species Distribution - left side */}

            {/* Map - right side */}
            <div className="h-full flex-1">
              <Gallery
                species={selectedSpecies.map((s) => s.scientificName)}
                dateRange={dateRange}
                timeRange={timeRange}
              />
            </div>
            <div className="h-full overflow-auto w-xs">
              {speciesDistributionData && (
                <SpeciesDistribution
                  data={speciesDistributionData}
                  taxonomicData={taxonomicData}
                  selectedSpecies={selectedSpecies}
                  onSpeciesChange={handleSpeciesChange}
                  palette={palette}
                />
              )}
            </div>
          </div>

          {/* Second row - fixed height with timeline and clock */}
          <div className="w-full flex h-[130px] flex-shrink-0 gap-3">
            <div className="w-[140px] h-full rounded border border-gray-200 flex items-center justify-center relative">
              <DailyActivityRadar
                activityData={dailyActivityData}
                selectedSpecies={selectedSpecies}
                palette={palette}
              />
              <div className="absolute w-full h-full flex items-center justify-center">
                <CircularTimeFilter
                  onChange={handleTimeRangeChange}
                  startTime={timeRange.start}
                  endTime={timeRange.end}
                />
              </div>
            </div>
            <div className="flex-grow rounded px-2 border border-gray-200">
              <TimelineChart
                timeseriesData={timeseriesData}
                selectedSpecies={selectedSpecies}
                dateRange={dateRange}
                setDateRange={setDateRange}
                palette={palette}
              />
            </div>
          </div>
        </div>
      )}
    </div>
  )
}<|MERGE_RESOLUTION|>--- conflicted
+++ resolved
@@ -10,13 +10,10 @@
   Grid3x3,
   Plus,
   Layers,
-<<<<<<< HEAD
   Play,
-  Loader2
-=======
+  Loader2,
   ChevronDown,
   ChevronUp
->>>>>>> 2c446ec0
 } from 'lucide-react'
 import { forwardRef, useCallback, useEffect, useMemo, useRef, useState } from 'react'
 import { useQuery, useQueryClient, useMutation, useInfiniteQuery } from '@tanstack/react-query'
@@ -1741,20 +1738,13 @@
   showBboxes,
   bboxesByMedia,
   widthClass,
-<<<<<<< HEAD
-  cycleInterval = 2000,
+  cycleInterval = 1000,
   isVideoMedia
 }) {
   const [currentIndex, setCurrentIndex] = useState(0)
-  const [isPaused, setIsPaused] = useState(false)
+  const [isHovering, setIsHovering] = useState(false)
   const [videoThumbnails, setVideoThumbnails] = useState({}) // Map of mediaID -> thumbnailUrl
   const [extractingThumbnails, setExtractingThumbnails] = useState({})
-=======
-  cycleInterval = 1000
-}) {
-  const [currentIndex, setCurrentIndex] = useState(0)
-  const [isHovering, setIsHovering] = useState(false)
->>>>>>> 2c446ec0
 
   const itemCount = sequence.items.length
   // Guard against currentIndex being out of bounds (can happen when sequence changes)
@@ -1823,27 +1813,17 @@
     setCurrentIndex(0)
   }, [sequence.id])
 
-<<<<<<< HEAD
   // Preload next media for smooth transitions (only for images)
-=======
-  // Preload next image for smooth transitions (only when hovering)
->>>>>>> 2c446ec0
   useEffect(() => {
     if (!isHovering || itemCount <= 1) return
     const nextIndex = (safeIndex + 1) % itemCount
     const nextMedia = sequence.items[nextIndex]
-<<<<<<< HEAD
     // Only preload if next item is an image
     if (!isVideoMedia(nextMedia)) {
       const img = new Image()
       img.src = constructImageUrl(nextMedia.filePath)
     }
-  }, [safeIndex, sequence, constructImageUrl, itemCount, isVideoMedia])
-=======
-    const img = new Image()
-    img.src = constructImageUrl(nextMedia.filePath)
-  }, [safeIndex, sequence, constructImageUrl, itemCount, isHovering])
->>>>>>> 2c446ec0
+  }, [safeIndex, sequence, constructImageUrl, itemCount, isVideoMedia, isHovering])
 
   const handleClick = () => {
     onSequenceClick(sequence.items[0], sequence)
