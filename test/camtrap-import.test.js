--- conflicted
+++ resolved
@@ -94,10 +94,7 @@
         '__drizzle_migrations',
         'deployments',
         'media',
-<<<<<<< HEAD
         'metadata',
-=======
->>>>>>> 4a6baf1f
         'model_outputs',
         'model_runs',
         'observations'
